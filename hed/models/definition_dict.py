--- conflicted
+++ resolved
@@ -12,10 +12,10 @@
     """
 
     def __init__(self, def_dicts=None, hed_schema=None):
-        """ Definitions to be considered a single source. 
-            
-        Parameters:
-            def_dicts (str or list or DefinitionDict): DefDict or list of DefDicts/strings or 
+        """ Definitions to be considered a single source.
+
+        Parameters:
+            def_dicts (str or list or DefinitionDict): DefDict or list of DefDicts/strings or
                 a single string whose type_defs should be added.
             hed_schema(HedSchema or None): Required if passing strings or lists of strings, unused otherwise.
 
@@ -33,15 +33,11 @@
         """ Add type_defs from dict(s) to this dict.
 
         Parameters:
-<<<<<<< HEAD
-            def_dicts (list or DefinitionDict): DefDict or list of DefDicts/strings whose type_defs should be added.
-=======
-            def_dicts (list or DefinitionDict or dict): DefinitionDict or list of DefinitionDicts/strings/dicts whose
+            def_dicts (list, DefinitionDict, or dict): DefinitionDict or list of DefinitionDicts/strings/dicts whose
                                                 definitions should be added.
                                         Note dict form expects DefinitionEntries in the same form as a DefinitionDict
->>>>>>> 62d2235f
             hed_schema(HedSchema or None): Required if passing strings or lists of strings, unused otherwise.
-            
+
         :raises TypeError:
             - Bad type passed as def_dicts
         """
@@ -70,11 +66,7 @@
         """ Add the type_defs found in the given definition dictionary to this mapper.
 
          Parameters:
-<<<<<<< HEAD
-             def_dict (DefinitionDict): DefDict whose type_defs should be added.
-=======
              def_dict (DefinitionDict or dict): DefDict whose definitions should be added.
->>>>>>> 62d2235f
 
         """
         for def_tag, def_value in def_dict.items():

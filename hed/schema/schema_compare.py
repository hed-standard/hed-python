--- conflicted
+++ resolved
@@ -26,11 +26,6 @@
     for section_key, section_dict in matches.items():
         section_dict.update(unequal_entries[section_key])
 
-<<<<<<< HEAD
-    if return_string:
-        return "\n".join([pretty_print_diff_all(entries,
-                                                prompt="Found matching node ") for entries in matches.values()])
-=======
     if output == 'string':
         return "\n".join([_pretty_print_diff_all(entries, prompt="Found matching node ") for entries in matches.values()])
     elif output == 'dict':
@@ -40,7 +35,6 @@
             for key, (entry1, entry2) in section_entries.items():
                 output_dict[str(section_name)][key] = _dict_diff_entries(entry1, entry2)
         return output_dict
->>>>>>> b6d25fd1
     return matches
 
 
@@ -112,17 +106,11 @@
         schema1 (HedSchema): The first schema to be compared.
         schema2 (HedSchema): The second schema to be compared.
         attribute_filter (str, optional): The attribute to filter entries by.
-<<<<<<< HEAD
-                                          Entries without this attribute are skipped.
-                                          If it evaluates to False, no filtering is performed.
-        sections(tuple): the list of sections to compare.  By default, just the tags section.
-=======
                                         Entries without this attribute are skipped.
                                         The most common use would be HedKey.InLibrary
                                         If it evaluates to False, no filtering is performed.
         sections(list): the list of sections to compare.  By default, just the tags section.
                         If None, checks all sections including header, prologue, and epilogue.
->>>>>>> b6d25fd1
 
     Returns:
     tuple: A tuple containing four dictionaries:

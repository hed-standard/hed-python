--- conflicted
+++ resolved
@@ -1,343 +1,318 @@
-"""Utilities for generating and handling file names."""
-
-import os
-import shutil
-from pathlib import Path
-from werkzeug.utils import secure_filename
-from hed.errors import HedFileError
-
-
-def check_filename(test_file, name_prefix=None, name_suffix=None, extensions=None):
-    """ Return True if correct extension, suffix, and prefix.
-
-    Args:
-        test_file (str) :           Path of filename to test.
-        name_prefix (str, None):     An optional name_prefix for the base filename
-        name_suffix (str, None):     An optional name_suffix for the base file name
-        extensions (list, None):     An optional list of file extensions
-
-    Returns:
-        bool: True if file has the appropriate format.
-
-    Notes:
-        - Everything is converted to lower case prior to testing so this test should be case insensitive.
-
-
-    """
-
-    basename = os.path.basename(test_file.lower())
-    if name_prefix and not basename.startswith(name_prefix.lower()):
-        return False
-    if extensions:
-        ext = list(filter(basename.endswith, extensions))
-        if not ext:
-            return False
-        basename = basename[:-len(ext[0])]
-    else:
-        basename = os.path.splitext(basename)[0]
-    if name_suffix and not basename.endswith(name_suffix.lower()):
-        return False
-    return True
-
-
-def extract_suffix_path(path, prefix_path):
-    """ Return suffix of path after prefix path has been removed.
-
-    Args:
-        path (str)           path of the root directory.
-        prefix_path (str)    sub-path relative to the root directory.
-
-    Returns:
-        str:   Suffix path.
-
-    Notes:
-        - This function is useful for creating files within BIDS datasets
-
-    """
-
-    real_prefix = os.path.realpath(prefix_path).lower()
-    suffix_path = os.path.realpath(path).lower()
-    return_path = os.path.realpath(path)
-    if suffix_path.startswith(real_prefix):
-        return_path = return_path[len(real_prefix):]
-    return return_path
-
-def find_task_files(bids_dir, task=None, suffix='*_events.tsv'):
-    # TODO: May need to be replaced.
-    if task is None:
-        return [path for path in Path(bids_dir).rglob(suffix)]
-    else:
-        return [path for path in Path(bids_dir).rglob(suffix) if task in str(path)]
-
-def generate_filename(base_name, name_prefix=None, name_suffix=None, extension=None):
-    """ Generate a filename for the attachment.
-
-    Args:
-        base_name (str):   Name of the base, usually the name of the file that the issues were generated from.
-        name_prefix (str): Prefix prepended to the front of the base name.
-        name_suffix (str): Suffix appended to the end of the base name.
-        extension (str):   Extension to use.
-
-    Returns:
-        str:  Name of the attachment other containing the issues.
-
-    Notes:
-        - The form prefix_basename_suffix + extension.
-
-    """
-
-    pieces = []
-    if name_prefix:
-        pieces = pieces + [name_prefix]
-    if base_name:
-        pieces.append(os.path.splitext(base_name)[0])
-    if name_suffix:
-        pieces = pieces + [name_suffix]
-    filename = "".join(pieces)
-    if filename and extension:
-        filename = filename + extension
-    return secure_filename(filename)
-
-
-def get_dir_dictionary(dir_path, name_prefix=None, name_suffix=None, extensions=None, skip_empty=True,
-                       exclude_dirs=None):
-
-    """ Create dictionary directory paths keys.
-
-    Args:
-        dir_path (str):               Full path of the directory tree to be traversed (no ending slash).
-        name_prefix (str, None):      An optional name_prefix for the base filename.
-        name_suffix (str, None):      An optional name_suffix for the base file name.
-        extensions (list, None):      An optional list of file extensions.
-        skip_empty (bool):            Do not put entry for directories that have no files.
-        exclude_dirs (list):          List of directories to skip
-
-    Returns:
-        dict:  Dictionary with directories as keys and file lists values.
-
-    """
-
-    if not exclude_dirs:
-        exclude_dirs = []
-    dir_dict = {}
-    for root, dirs, files in os.walk(dir_path, topdown=True):
-        dirs[:] = [d for d in dirs if d not in exclude_dirs]
-        file_list = []
-        for r_file in files:
-            if check_filename(r_file, name_prefix, name_suffix, extensions):
-                file_list.append(os.path.join(os.path.realpath(root), r_file))
-        if skip_empty and not file_list:
-            continue
-        dir_dict[os.path.realpath(root)] = file_list
-    return dir_dict
-
-
-def get_filtered_list(file_list, name_prefix=None, name_suffix=None, extensions=None):
-    """ Get list of filenames satisfying the criteria.
-
-    Everything is converted to lower case prior to testing so this test should be case insensitive.
-
-     Args:
-         file_list (list):      List of files to test.
-         name_prefix (str):     Optional name_prefix for the base filename.
-         name_suffix (str):     Optional name_suffix for the base filename.
-         extensions (list):     Optional list of file extensions (allows two periods (.tsv.gz)
-
-     Returns:
-         list:  The filtered file names.
-
-     """
-    filtered_files = []
-    for r_file in file_list:
-        if check_filename(r_file, name_prefix=name_prefix, name_suffix=name_suffix, extensions=extensions):
-            filtered_files.append(r_file)
-    return filtered_files
-
-
-def get_file_list(root_path, name_prefix=None, name_suffix=None, extensions=None, exclude_dirs=None):
-    """ Return paths satisfying various conditions.
-
-    Args:
-        root_path (str):              Full path of the directory tree to be traversed (no ending slash).
-        name_prefix (str, None):      An optional name_prefix for the base filename.
-        name_suffix (str, None):      The name_suffix of the paths to be extracted.
-        extensions (list, None):      A list of extensions to be selected.
-        exclude_dirs (list, None):    A list of paths to be excluded.
-
-    Returns:
-        list:   The full paths.
-    """
-    file_list = []
-    if not exclude_dirs:
-        exclude_dirs = []
-    for root, dirs, files in os.walk(root_path, topdown=True):
-        dirs[:] = [d for d in dirs if d not in exclude_dirs]
-        for r_file in files:
-            if check_filename(r_file, name_prefix, name_suffix, extensions):
-                file_list.append(os.path.realpath(os.path.join(root, r_file)))
-    return file_list
-
-
-def get_path_components(this_path, root_path):
-    """ Get a list with root_path and remaining components.
-
-    Args:
-        this_path (str):      The path of a file or directory descendant of root_path
-        root_path (str):      A path (no trailing separator)
-
-    Returns:
-        list or None:   A list with the first element being root_path and the
-                        remaining elements directory components to the file.
-
-    Notes: this_path must be a descendant of root_path.
-
-    """
-
-    base_path = os.path.realpath(root_path)
-    cur_path = os.path.realpath(this_path)
-    common_path = os.path.commonpath([base_path, cur_path])
-    if common_path != base_path:
-        return None
-    rel_path = os.path.relpath(cur_path, base_path)
-    the_dir = os.path.dirname(rel_path)
-    if the_dir:
-        return [base_path] + os.path.normpath(the_dir).split(os.sep)
-    else:
-        return [base_path]
-
-
-def make_path(root_path, sub_path, filename):
-    """ Get path for a file, verifying all components exist.
-
-    Args:
-        root_path (str)   path of the root directory
-        sub_path (str)    sub-path relative to the root directory
-        filename (str)    filename of the file
-
-    Returns: (str)
-        A valid realpath for the specified file.
-
-    Notes: This function is useful for creating files within BIDS datasets
-
-    """
-
-    dir_path = os.path.realpath(os.path.join(root_path, sub_path))
-    os.makedirs(dir_path, exist_ok=True)
-    return os.path.realpath(os.path.join(dir_path, filename))
-
-
-def parse_bids_filename(file_path):
-    """ Split a filename into BIDS-relevant components.
-
-        Args:
-            file_path (str)     Path to be parsed.
-
-        Returns: dict
-            suffix (str)        BIDS suffix name.
-            ext (str)           File extension (including the .).
-            entity_dict (dict)  Dictionary with key-value pair being (entity type, entity value).
-
-        Raises:
-            HedFileError when filename does not conform to name-value_suffix format.
-
-        Notes:
-            into BIDS suffix, extension, and a dictionary of entity name-value pairs.
-
-    """
-
-    filename = os.path.splitext(os.path.basename(file_path))
-    ext = filename[1].lower()
-    basename = filename[0].strip()
-    entity_dict = {}
-
-    if len(basename) == 0:
-        raise HedFileError("BlankFileName", f"The basename for {file_path} is blank", "")
-    entity_pieces = basename.split('_')
-    split_dict = _split_entity(entity_pieces[-1])
-    if "bad" in split_dict:
-        raise HedFileError("BadSuffixPiece",
-                           f"The basename for {entity_pieces[-1]} has bad {split_dict['bad']}", "")
-    if "suffix" in split_dict:
-        suffix = split_dict["suffix"]
-    else:
-        suffix = None
-        entity_dict[split_dict["key"]] = split_dict["value"]
-    for pos, entity in reversed(list(enumerate(entity_pieces[:-1]))):
-        split_dict = _split_entity(entity)
-        if "key" not in split_dict:
-            raise HedFileError("BadKeyValue", f"The piece {entity} is not in key-value form", "")
-        entity_dict[split_dict["key"]] = split_dict["value"]
-    return suffix, ext, entity_dict
-
-
-def replace_new_with_old(path):
-    """ Replaces path with the one whose basename ends in orig.
-
-    # TODO: May need to be rewritten after new backup strategy is implemented.
-    Args:
-        path (str):  Full path of the file to be replaced.
-
-    Returns:
-        bool:  True if successful replacement.
-
-    Notes:
-        The _orig file remains in place and can be deleted separately if all place all replacements are successful.
-
-    """
-    old_path = str(path)[:-4] + 'orig' + str(path)[-4:]
-    if not os.path.exists(old_path) or not os.path.isfile(old_path):
-        return False
-    try:
-        os.remove(path)
-        shutil.copy(old_path, path)
-    except:
-        return False
-    return True
-
-<<<<<<< HEAD
-def replace_new_with_old(path):
-    """ Replaces path with the one whose basename ends in orig.
-
-    # TODO: May need to be rewritten after new backup strategy is implemented.
-    Args:
-        path (str):  Full path of the file to be replaced.
-
-    Returns:
-        bool:  True if successful replacement.
-
-    Notes:
-        The _orig file remains in place and can be deleted separately if all place all replacements are successful.
-
-    """
-    old_path = str(path)[:-4] + 'orig' + str(path)[-4:]
-    if not os.path.exists(old_path) or not os.path.isfile(old_path):
-        return False
-    try:
-        os.remove(path)
-        shutil.copy(old_path, path)
-    except:
-        return False
-    return True
-
-=======
->>>>>>> 8eb080ed
-
-def _split_entity(piece):
-    """Splits an piece into an entity or suffix.
-
-        Args:
-            piece (str):   A string to be parsed.
-
-        Returns:
-            dict:  with entities as keys as well as the key "bad" and the key "suffix".
-    """
-    piece = piece.strip()
-    if not piece:
-        return {"bad": ""}
-    split_piece = piece.split('-')
-    if len(split_piece) == 1:
-        return {"suffix": piece}
-    if len(split_piece) == 2:
-        return {"key": split_piece[0].strip(), "value": split_piece[1].strip()}
-    else:
-        return {"bad": piece}
+"""Utilities for generating and handling file names."""
+
+import os
+import shutil
+from pathlib import Path
+from werkzeug.utils import secure_filename
+from hed.errors import HedFileError
+
+
+def check_filename(test_file, name_prefix=None, name_suffix=None, extensions=None):
+    """ Return True if correct extension, suffix, and prefix.
+
+    Args:
+        test_file (str) :           Path of filename to test.
+        name_prefix (str, None):     An optional name_prefix for the base filename
+        name_suffix (str, None):     An optional name_suffix for the base file name
+        extensions (list, None):     An optional list of file extensions
+
+    Returns:
+        bool: True if file has the appropriate format.
+
+    Notes:
+        - Everything is converted to lower case prior to testing so this test should be case insensitive.
+
+
+    """
+
+    basename = os.path.basename(test_file.lower())
+    if name_prefix and not basename.startswith(name_prefix.lower()):
+        return False
+    if extensions:
+        ext = list(filter(basename.endswith, extensions))
+        if not ext:
+            return False
+        basename = basename[:-len(ext[0])]
+    else:
+        basename = os.path.splitext(basename)[0]
+    if name_suffix and not basename.endswith(name_suffix.lower()):
+        return False
+    return True
+
+
+def extract_suffix_path(path, prefix_path):
+    """ Return suffix of path after prefix path has been removed.
+
+    Args:
+        path (str)           path of the root directory.
+        prefix_path (str)    sub-path relative to the root directory.
+
+    Returns:
+        str:   Suffix path.
+
+    Notes:
+        - This function is useful for creating files within BIDS datasets
+
+    """
+
+    real_prefix = os.path.realpath(prefix_path).lower()
+    suffix_path = os.path.realpath(path).lower()
+    return_path = os.path.realpath(path)
+    if suffix_path.startswith(real_prefix):
+        return_path = return_path[len(real_prefix):]
+    return return_path
+
+
+def find_task_files(bids_dir, task=None, suffix='*_events.tsv'):
+    # TODO: May need to be replaced.
+    if task is None:
+        return [path for path in Path(bids_dir).rglob(suffix)]
+    else:
+        return [path for path in Path(bids_dir).rglob(suffix) if task in str(path)]
+
+
+def generate_filename(base_name, name_prefix=None, name_suffix=None, extension=None):
+    """ Generate a filename for the attachment.
+
+    Args:
+        base_name (str):   Name of the base, usually the name of the file that the issues were generated from.
+        name_prefix (str): Prefix prepended to the front of the base name.
+        name_suffix (str): Suffix appended to the end of the base name.
+        extension (str):   Extension to use.
+
+    Returns:
+        str:  Name of the attachment other containing the issues.
+
+    Notes:
+        - The form prefix_basename_suffix + extension.
+
+    """
+
+    pieces = []
+    if name_prefix:
+        pieces = pieces + [name_prefix]
+    if base_name:
+        pieces.append(os.path.splitext(base_name)[0])
+    if name_suffix:
+        pieces = pieces + [name_suffix]
+    filename = "".join(pieces)
+    if filename and extension:
+        filename = filename + extension
+    return secure_filename(filename)
+
+
+def get_dir_dictionary(dir_path, name_prefix=None, name_suffix=None, extensions=None, skip_empty=True,
+                       exclude_dirs=None):
+
+    """ Create dictionary directory paths keys.
+
+    Args:
+        dir_path (str):               Full path of the directory tree to be traversed (no ending slash).
+        name_prefix (str, None):      An optional name_prefix for the base filename.
+        name_suffix (str, None):      An optional name_suffix for the base file name.
+        extensions (list, None):      An optional list of file extensions.
+        skip_empty (bool):            Do not put entry for directories that have no files.
+        exclude_dirs (list):          List of directories to skip
+
+    Returns:
+        dict:  Dictionary with directories as keys and file lists values.
+
+    """
+
+    if not exclude_dirs:
+        exclude_dirs = []
+    dir_dict = {}
+    for root, dirs, files in os.walk(dir_path, topdown=True):
+        dirs[:] = [d for d in dirs if d not in exclude_dirs]
+        file_list = []
+        for r_file in files:
+            if check_filename(r_file, name_prefix, name_suffix, extensions):
+                file_list.append(os.path.join(os.path.realpath(root), r_file))
+        if skip_empty and not file_list:
+            continue
+        dir_dict[os.path.realpath(root)] = file_list
+    return dir_dict
+
+
+def get_filtered_list(file_list, name_prefix=None, name_suffix=None, extensions=None):
+    """ Get list of filenames satisfying the criteria.
+
+    Everything is converted to lower case prior to testing so this test should be case insensitive.
+
+     Args:
+         file_list (list):      List of files to test.
+         name_prefix (str):     Optional name_prefix for the base filename.
+         name_suffix (str):     Optional name_suffix for the base filename.
+         extensions (list):     Optional list of file extensions (allows two periods (.tsv.gz)
+
+     Returns:
+         list:  The filtered file names.
+
+     """
+    filtered_files = []
+    for r_file in file_list:
+        if check_filename(r_file, name_prefix=name_prefix, name_suffix=name_suffix, extensions=extensions):
+            filtered_files.append(r_file)
+    return filtered_files
+
+
+def get_file_list(root_path, name_prefix=None, name_suffix=None, extensions=None, exclude_dirs=None):
+    """ Return paths satisfying various conditions.
+
+    Args:
+        root_path (str):              Full path of the directory tree to be traversed (no ending slash).
+        name_prefix (str, None):      An optional name_prefix for the base filename.
+        name_suffix (str, None):      The name_suffix of the paths to be extracted.
+        extensions (list, None):      A list of extensions to be selected.
+        exclude_dirs (list, None):    A list of paths to be excluded.
+
+    Returns:
+        list:   The full paths.
+    """
+    file_list = []
+    if not exclude_dirs:
+        exclude_dirs = []
+    for root, dirs, files in os.walk(root_path, topdown=True):
+        dirs[:] = [d for d in dirs if d not in exclude_dirs]
+        for r_file in files:
+            if check_filename(r_file, name_prefix, name_suffix, extensions):
+                file_list.append(os.path.realpath(os.path.join(root, r_file)))
+    return file_list
+
+
+def get_path_components(this_path, root_path):
+    """ Get a list with root_path and remaining components.
+
+    Args:
+        this_path (str):      The path of a file or directory descendant of root_path
+        root_path (str):      A path (no trailing separator)
+
+    Returns:
+        list or None:   A list with the first element being root_path and the
+                        remaining elements directory components to the file.
+
+    Notes: this_path must be a descendant of root_path.
+
+    """
+
+    base_path = os.path.realpath(root_path)
+    cur_path = os.path.realpath(this_path)
+    common_path = os.path.commonpath([base_path, cur_path])
+    if common_path != base_path:
+        return None
+    rel_path = os.path.relpath(cur_path, base_path)
+    the_dir = os.path.dirname(rel_path)
+    if the_dir:
+        return [base_path] + os.path.normpath(the_dir).split(os.sep)
+    else:
+        return [base_path]
+
+
+def make_path(root_path, sub_path, filename):
+    """ Get path for a file, verifying all components exist.
+
+    Args:
+        root_path (str)   path of the root directory
+        sub_path (str)    sub-path relative to the root directory
+        filename (str)    filename of the file
+
+    Returns: (str)
+        A valid realpath for the specified file.
+
+    Notes: This function is useful for creating files within BIDS datasets
+
+    """
+
+    dir_path = os.path.realpath(os.path.join(root_path, sub_path))
+    os.makedirs(dir_path, exist_ok=True)
+    return os.path.realpath(os.path.join(dir_path, filename))
+
+
+def parse_bids_filename(file_path):
+    """ Split a filename into BIDS-relevant components.
+
+        Args:
+            file_path (str)     Path to be parsed.
+
+        Returns: dict
+            suffix (str)        BIDS suffix name.
+            ext (str)           File extension (including the .).
+            entity_dict (dict)  Dictionary with key-value pair being (entity type, entity value).
+
+        Raises:
+            HedFileError when filename does not conform to name-value_suffix format.
+
+        Notes:
+            into BIDS suffix, extension, and a dictionary of entity name-value pairs.
+
+    """
+
+    filename = os.path.splitext(os.path.basename(file_path))
+    ext = filename[1].lower()
+    basename = filename[0].strip()
+    entity_dict = {}
+
+    if len(basename) == 0:
+        raise HedFileError("BlankFileName", f"The basename for {file_path} is blank", "")
+    entity_pieces = basename.split('_')
+    split_dict = _split_entity(entity_pieces[-1])
+    if "bad" in split_dict:
+        raise HedFileError("BadSuffixPiece",
+                           f"The basename for {entity_pieces[-1]} has bad {split_dict['bad']}", "")
+    if "suffix" in split_dict:
+        suffix = split_dict["suffix"]
+    else:
+        suffix = None
+        entity_dict[split_dict["key"]] = split_dict["value"]
+    for pos, entity in reversed(list(enumerate(entity_pieces[:-1]))):
+        split_dict = _split_entity(entity)
+        if "key" not in split_dict:
+            raise HedFileError("BadKeyValue", f"The piece {entity} is not in key-value form", "")
+        entity_dict[split_dict["key"]] = split_dict["value"]
+    return suffix, ext, entity_dict
+
+
+def replace_new_with_old(path):
+    """ Replaces path with the one whose basename ends in orig.
+
+    # TODO: May need to be rewritten after new backup strategy is implemented.
+    Args:
+        path (str):  Full path of the file to be replaced.
+
+    Returns:
+        bool:  True if successful replacement.
+
+    Notes:
+        The _orig file remains in place and can be deleted separately if all place all replacements are successful.
+
+    """
+    old_path = str(path)[:-4] + 'orig' + str(path)[-4:]
+    if not os.path.exists(old_path) or not os.path.isfile(old_path):
+        return False
+    try:
+        os.remove(path)
+        shutil.copy(old_path, path)
+    except:
+        return False
+    return True
+
+
+def _split_entity(piece):
+    """Splits an piece into an entity or suffix.
+
+        Args:
+            piece (str):   A string to be parsed.
+
+        Returns:
+            dict:  with entities as keys as well as the key "bad" and the key "suffix".
+    """
+    piece = piece.strip()
+    if not piece:
+        return {"bad": ""}
+    split_piece = piece.split('-')
+    if len(split_piece) == 1:
+        return {"suffix": piece}
+    if len(split_piece) == 2:
+        return {"key": split_piece[0].strip(), "value": split_piece[1].strip()}
+    else:
+        return {"bad": piece}
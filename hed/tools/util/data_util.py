""" Data handling utilities involving dataframes. """

import pandas as pd
import numpy as np
from hed.errors.exceptions import HedFileError


def add_columns(df, column_list, value='n/a'):
    """ Add specified columns to df if not there.

    Args:
        df (DataFrame):      Pandas dataframe.
        column_list (list):  List of columns to append to the dataframe.
        value (str):         Default fill value for the column.

    """

    add_cols = list(set(column_list) - set(list(df)))
    for col in add_cols:
        df[col] = value


def check_match(ds1, ds2, numeric=False):
    """ Check two Pandas data series have the same values.

    Args:
        ds1 (DataSeries):      Pandas data series to check.
        ds2 (DataSeries):      Pandas data series to check.
        numeric (bool):        If true, treat as numeric and do close-to comparison.

    Returns:
        list: Error messages indicating the mismatch or empty if the series match.

    """

    if len(ds1.index) != len(ds2.index):
        return f"First series has length {len(ds1.index)} and {len(ds2.index)} events"
    if numeric:
        close_test = np.isclose(pd.to_numeric(ds1, errors='coerce'), pd.to_numeric(ds2, errors='coerce'),
                                equal_nan=True)
        if sum(np.logical_not(close_test)):
            return f"Series differ at positions {list(ds1.loc[np.logical_not(close_test)].index)}"
    else:
        unequal = ds1.map(str) != ds2.map(str)
        if sum(unequal) > 0:
            return f"Series differ at positions {list(ds1.loc[unequal].index)}"
    return []


def delete_columns(df, column_list):
    """ Delete the specified columns from a dataframe.

    Args:
        df (DataFrame):      Pandas dataframe from which to delete columns.
        column_list (list):  List of candidate column names for deletion.

    Notes:
        - The deletion of columns is done in place.
        - This does not raise an error if df does not have a column in the list.

    """

    delete_cols = list(set(column_list).intersection(set(list(df))))
    df.drop(columns=delete_cols, axis=1, inplace=True)


def delete_rows_by_column(df, value, column_list=None):
    """ Delete rows where columns have this value.

    Args:
        df (DataFrame):      Pandas dataframe from which to delete rows.
        value (str):         Specified value to indicate row should be deleted.
        column_list (list):  List of columns to search for value.

    Notes:
        - All values are converted to string before testing.
        - Deletion is done in place.

    """
    if column_list:
        cols = list(set(column_list).intersection(set(list(df))))
    else:
        cols = list(df)

    for col in cols:
        map_col = df[col].map(str) == str(value)
        df.drop(df[map_col].index, axis=0, inplace=True)


def get_key_hash(key_tuple):
    """ Calculate a hash key for tuple of values.

    Args:
        key_tuple (tuple, list):  The key values in the correct order for lookup.

    Returns:
        int:  A hash key for the tuple.

    """

    return hash(tuple(key_tuple))


def get_new_dataframe(data):
    """ Get a new dataframe representing a tsv file.

    Args:
        data (DataFrame or str):  DataFrame or filename representing a tsv file.

    Returns:
        DataFrame:  A dataframe containing the contents of the tsv file or if data was
             a DataFrame to start with, a new copy of the DataFrame.

    Raises:
        HedFileError: If a filename is given and it cannot be read into a Dataframe.

    """

    if isinstance(data, str):
        df = pd.read_csv(data, delimiter='\t', header=0, keep_default_na=False, na_values=",null")
    elif isinstance(data, pd.DataFrame):
        df = data.copy()
    else:
        raise HedFileError("BadDataFrame", "get_new_dataframe could not extract DataFrame from data", "")
    return df


def get_row_hash(row, key_list):
    """ Get a hash key from key column values for row.

    Args:
        row (DataSeries)   A Pandas data series corresponding to a row in a spreadsheet.
        key_list (list)    List of column names to create the hash value from.

    Returns:
        str: Hash key constructed from the entries of row in the columns specified by key_list.

    Raises:
        HedFileError: If row doesn't have all of the columns in key_list HedFileError is raised.

    """
    columns_present, columns_missing = separate_columns(list(row.index.values), key_list)
    if columns_missing:
        raise HedFileError("lookup_row", f"row must have all keys, missing{str(columns_missing)}", "")
    return get_key_hash(row[key_list])


def get_value_dict(tsv_path, key_col='file_basename', value_col='sampling_rate'):
    """ Get a dictionary of two columns of a dataframe.

    Args:
        tsv_path (str)   Path to a tsv file with a header row to be read into a DataFrame.
        key_col (str)    Name of the column which should be the key.
        value_col (str)  Name of the column which should be the value.

    Returns:
        dict:  Dictionary with key_col values as the keys and the corresponding
               value_col values as the values.

    Raises:
        HedFileError: When tsv_path does not correspond to a file that can be read into a DataFrame.
    """

    value_dict = {}
    df = get_new_dataframe(tsv_path)
    for index, row in df.iterrows():
        if row[key_col] in value_dict:
            raise HedFileError("DuplicateKeyInValueDict", "The key column must have unique values", "")
        value_dict[row[key_col]] = row[value_col]
    return value_dict


def make_info_dataframe(col_info, selected_col):
    """ Get a dataframe from selected columns.

    Args:
        col_info (dict):      Dictionary of dictionaries of column values and counts.
        selected_col (str):   Name of the column used as top level key for col_info.

    Returns:
        dataframe:  A two-column dataframe with first column containing values from the
                    dictionary whose key is selected_col and whose second column are the corresponding counts.
                    The returned value is None if selected_col is not a top-level key in col_info.

    """
    col_dict = col_info.get(selected_col, None)
    if not col_dict:
        return None
    col_values = col_dict.keys()
    df = pd.DataFrame(sorted(list(col_values)), columns=[selected_col])
    return df


def replace_values(df, values=None, replace_value='n/a', column_list=None):
    """ Replace string values in specified columns.

    Args:
        df (DataFrame):            Dataframe whose values will replaced.
        values (list, None):       List of strings to replace. If None, only empty strings are replaced.
        replace_value (str):       String replacement value.
        column_list (list, None):  List of columns in which to do replacement. If None all columns are processed.

    Returns:
        int: number of values replaced.
    """

    num_replaced = 0
    if column_list:
        cols = list(set(column_list).intersection(set(list(df))))
    else:
        cols = list(df)
    if not values:
        values = ['']
    for col in cols:
        for value in values:
            value_mask = df[col].map(str) == str(value)
            num_replaced += sum(value_mask)
            index = df[value_mask].index
            df.loc[index, col] = replace_value
    return num_replaced


def remove_quotes(df):
    """ Remove quotes from all columns.

    Args:
        df (Dataframe):   Dataframe to process by removing quotes.

    Notes:
        - Replacement is done in place.

    """

    col_types = df.dtypes
    for index, col in enumerate(df.columns):
        if col_types.iloc[index] in ['string', 'object']:
            df.iloc[:, index] = df.iloc[:, index].str.replace('"', '')
            df.iloc[:, index] = df.iloc[:, index].str.replace("'", "")


def reorder_columns(data, col_order, skip_missing=True):
    """ Create a new dataframe with columns reordered.
    Args:
        data (DataFrame, str) :        Dataframe or filename of dataframe whose columns are to be reordered.
        col_order (list):              List of column names in desired order.
        skip_missing (bool):           If true, col_order columns missing from data are skipped, otherwise error.

    Returns:
        DataFrame                      A new reordered dataframe.

    Raises:
        HedFileError:  If col_order contains columns not in data and skip_missing is False or if
            data corresponds to a filename from which a dataframe cannot be created.
    """
    df = get_new_dataframe(data)
    present_cols, missing_cols = separate_columns(df.columns.values.tolist(), col_order)
    if missing_cols and not skip_missing:
        raise HedFileError("MissingKeys", f"Events file must have columns {str(missing_cols)}", "")
    df = df[present_cols]
    return df


def separate_columns(base_cols, target_cols):
    """ Get target columns from the base list.

    Args:
        base_cols (list) :        List of columns to be tested.
        target_cols (list):       List of desired column names.

     Returns:
        tuples:
            list:  Target columns present in base_cols.
            list:  Target columns missing from base_cols.

     Notes:
         - The function computes the set difference of target_cols and base_cols and returns a list
         of columns of target_cols that are in base_cols and a list of those missing.

     """

    if not target_cols:
        return [], []
    elif not base_cols:
        return [], target_cols
    missing_cols = []
    present_cols = []
    for col in target_cols:
        if col not in base_cols:
            missing_cols.append(col)
        else:
            present_cols.append(col)
    return present_cols, missing_cols


<<<<<<< HEAD
# TODO: ------------------------------------------------------------------
=======
## TODO: ------------------------------------------------------------------
>>>>>>> 8eb080ed
def get_indices(df, column, start, stop):
    start_event = [i for (i, v) in enumerate(df[column].tolist())
                   if v in start]
    end_event = [i for (i, v) in enumerate(df[column].tolist())
                 if v in stop]

    lst = []

    next_start = start_event[0]
    while 1:
        try:
            next_end = find_next(next_start, end_event)
            lst.append((next_start, next_end))
            next_start = find_next_start(next_end, start_event)
        except IndexError:
            break

    return lst


def find_next(v, lst):
    return [x for x in sorted(lst) if x > v][0]


def tuple_to_range(tuple_list, inclusion):
    # change normal range inclusion behaviour based on user input
    [k, m] = [0, 0]
    if inclusion[0] == 'exclude':
        k += 1
    if inclusion[1] == 'include':
        m += 1

    range_list = []
    for tup in tuple_list:
        range_list.append([*range(tup[0] + k, tup[1] + m)])
    return range_list


def find_next_start(v, lst):
    return [x for x in sorted(lst) if x >= v][0]
<|MERGE_RESOLUTION|>--- conflicted
+++ resolved
@@ -1,339 +1,334 @@
-""" Data handling utilities involving dataframes. """
-
-import pandas as pd
-import numpy as np
-from hed.errors.exceptions import HedFileError
-
-
-def add_columns(df, column_list, value='n/a'):
-    """ Add specified columns to df if not there.
-
-    Args:
-        df (DataFrame):      Pandas dataframe.
-        column_list (list):  List of columns to append to the dataframe.
-        value (str):         Default fill value for the column.
-
-    """
-
-    add_cols = list(set(column_list) - set(list(df)))
-    for col in add_cols:
-        df[col] = value
-
-
-def check_match(ds1, ds2, numeric=False):
-    """ Check two Pandas data series have the same values.
-
-    Args:
-        ds1 (DataSeries):      Pandas data series to check.
-        ds2 (DataSeries):      Pandas data series to check.
-        numeric (bool):        If true, treat as numeric and do close-to comparison.
-
-    Returns:
-        list: Error messages indicating the mismatch or empty if the series match.
-
-    """
-
-    if len(ds1.index) != len(ds2.index):
-        return f"First series has length {len(ds1.index)} and {len(ds2.index)} events"
-    if numeric:
-        close_test = np.isclose(pd.to_numeric(ds1, errors='coerce'), pd.to_numeric(ds2, errors='coerce'),
-                                equal_nan=True)
-        if sum(np.logical_not(close_test)):
-            return f"Series differ at positions {list(ds1.loc[np.logical_not(close_test)].index)}"
-    else:
-        unequal = ds1.map(str) != ds2.map(str)
-        if sum(unequal) > 0:
-            return f"Series differ at positions {list(ds1.loc[unequal].index)}"
-    return []
-
-
-def delete_columns(df, column_list):
-    """ Delete the specified columns from a dataframe.
-
-    Args:
-        df (DataFrame):      Pandas dataframe from which to delete columns.
-        column_list (list):  List of candidate column names for deletion.
-
-    Notes:
-        - The deletion of columns is done in place.
-        - This does not raise an error if df does not have a column in the list.
-
-    """
-
-    delete_cols = list(set(column_list).intersection(set(list(df))))
-    df.drop(columns=delete_cols, axis=1, inplace=True)
-
-
-def delete_rows_by_column(df, value, column_list=None):
-    """ Delete rows where columns have this value.
-
-    Args:
-        df (DataFrame):      Pandas dataframe from which to delete rows.
-        value (str):         Specified value to indicate row should be deleted.
-        column_list (list):  List of columns to search for value.
-
-    Notes:
-        - All values are converted to string before testing.
-        - Deletion is done in place.
-
-    """
-    if column_list:
-        cols = list(set(column_list).intersection(set(list(df))))
-    else:
-        cols = list(df)
-
-    for col in cols:
-        map_col = df[col].map(str) == str(value)
-        df.drop(df[map_col].index, axis=0, inplace=True)
-
-
-def get_key_hash(key_tuple):
-    """ Calculate a hash key for tuple of values.
-
-    Args:
-        key_tuple (tuple, list):  The key values in the correct order for lookup.
-
-    Returns:
-        int:  A hash key for the tuple.
-
-    """
-
-    return hash(tuple(key_tuple))
-
-
-def get_new_dataframe(data):
-    """ Get a new dataframe representing a tsv file.
-
-    Args:
-        data (DataFrame or str):  DataFrame or filename representing a tsv file.
-
-    Returns:
-        DataFrame:  A dataframe containing the contents of the tsv file or if data was
-             a DataFrame to start with, a new copy of the DataFrame.
-
-    Raises:
-        HedFileError: If a filename is given and it cannot be read into a Dataframe.
-
-    """
-
-    if isinstance(data, str):
-        df = pd.read_csv(data, delimiter='\t', header=0, keep_default_na=False, na_values=",null")
-    elif isinstance(data, pd.DataFrame):
-        df = data.copy()
-    else:
-        raise HedFileError("BadDataFrame", "get_new_dataframe could not extract DataFrame from data", "")
-    return df
-
-
-def get_row_hash(row, key_list):
-    """ Get a hash key from key column values for row.
-
-    Args:
-        row (DataSeries)   A Pandas data series corresponding to a row in a spreadsheet.
-        key_list (list)    List of column names to create the hash value from.
-
-    Returns:
-        str: Hash key constructed from the entries of row in the columns specified by key_list.
-
-    Raises:
-        HedFileError: If row doesn't have all of the columns in key_list HedFileError is raised.
-
-    """
-    columns_present, columns_missing = separate_columns(list(row.index.values), key_list)
-    if columns_missing:
-        raise HedFileError("lookup_row", f"row must have all keys, missing{str(columns_missing)}", "")
-    return get_key_hash(row[key_list])
-
-
-def get_value_dict(tsv_path, key_col='file_basename', value_col='sampling_rate'):
-    """ Get a dictionary of two columns of a dataframe.
-
-    Args:
-        tsv_path (str)   Path to a tsv file with a header row to be read into a DataFrame.
-        key_col (str)    Name of the column which should be the key.
-        value_col (str)  Name of the column which should be the value.
-
-    Returns:
-        dict:  Dictionary with key_col values as the keys and the corresponding
-               value_col values as the values.
-
-    Raises:
-        HedFileError: When tsv_path does not correspond to a file that can be read into a DataFrame.
-    """
-
-    value_dict = {}
-    df = get_new_dataframe(tsv_path)
-    for index, row in df.iterrows():
-        if row[key_col] in value_dict:
-            raise HedFileError("DuplicateKeyInValueDict", "The key column must have unique values", "")
-        value_dict[row[key_col]] = row[value_col]
-    return value_dict
-
-
-def make_info_dataframe(col_info, selected_col):
-    """ Get a dataframe from selected columns.
-
-    Args:
-        col_info (dict):      Dictionary of dictionaries of column values and counts.
-        selected_col (str):   Name of the column used as top level key for col_info.
-
-    Returns:
-        dataframe:  A two-column dataframe with first column containing values from the
-                    dictionary whose key is selected_col and whose second column are the corresponding counts.
-                    The returned value is None if selected_col is not a top-level key in col_info.
-
-    """
-    col_dict = col_info.get(selected_col, None)
-    if not col_dict:
-        return None
-    col_values = col_dict.keys()
-    df = pd.DataFrame(sorted(list(col_values)), columns=[selected_col])
-    return df
-
-
-def replace_values(df, values=None, replace_value='n/a', column_list=None):
-    """ Replace string values in specified columns.
-
-    Args:
-        df (DataFrame):            Dataframe whose values will replaced.
-        values (list, None):       List of strings to replace. If None, only empty strings are replaced.
-        replace_value (str):       String replacement value.
-        column_list (list, None):  List of columns in which to do replacement. If None all columns are processed.
-
-    Returns:
-        int: number of values replaced.
-    """
-
-    num_replaced = 0
-    if column_list:
-        cols = list(set(column_list).intersection(set(list(df))))
-    else:
-        cols = list(df)
-    if not values:
-        values = ['']
-    for col in cols:
-        for value in values:
-            value_mask = df[col].map(str) == str(value)
-            num_replaced += sum(value_mask)
-            index = df[value_mask].index
-            df.loc[index, col] = replace_value
-    return num_replaced
-
-
-def remove_quotes(df):
-    """ Remove quotes from all columns.
-
-    Args:
-        df (Dataframe):   Dataframe to process by removing quotes.
-
-    Notes:
-        - Replacement is done in place.
-
-    """
-
-    col_types = df.dtypes
-    for index, col in enumerate(df.columns):
-        if col_types.iloc[index] in ['string', 'object']:
-            df.iloc[:, index] = df.iloc[:, index].str.replace('"', '')
-            df.iloc[:, index] = df.iloc[:, index].str.replace("'", "")
-
-
-def reorder_columns(data, col_order, skip_missing=True):
-    """ Create a new dataframe with columns reordered.
-    Args:
-        data (DataFrame, str) :        Dataframe or filename of dataframe whose columns are to be reordered.
-        col_order (list):              List of column names in desired order.
-        skip_missing (bool):           If true, col_order columns missing from data are skipped, otherwise error.
-
-    Returns:
-        DataFrame                      A new reordered dataframe.
-
-    Raises:
-        HedFileError:  If col_order contains columns not in data and skip_missing is False or if
-            data corresponds to a filename from which a dataframe cannot be created.
-    """
-    df = get_new_dataframe(data)
-    present_cols, missing_cols = separate_columns(df.columns.values.tolist(), col_order)
-    if missing_cols and not skip_missing:
-        raise HedFileError("MissingKeys", f"Events file must have columns {str(missing_cols)}", "")
-    df = df[present_cols]
-    return df
-
-
-def separate_columns(base_cols, target_cols):
-    """ Get target columns from the base list.
-
-    Args:
-        base_cols (list) :        List of columns to be tested.
-        target_cols (list):       List of desired column names.
-
-     Returns:
-        tuples:
-            list:  Target columns present in base_cols.
-            list:  Target columns missing from base_cols.
-
-     Notes:
-         - The function computes the set difference of target_cols and base_cols and returns a list
-         of columns of target_cols that are in base_cols and a list of those missing.
-
-     """
-
-    if not target_cols:
-        return [], []
-    elif not base_cols:
-        return [], target_cols
-    missing_cols = []
-    present_cols = []
-    for col in target_cols:
-        if col not in base_cols:
-            missing_cols.append(col)
-        else:
-            present_cols.append(col)
-    return present_cols, missing_cols
-
-
-<<<<<<< HEAD
-# TODO: ------------------------------------------------------------------
-=======
-## TODO: ------------------------------------------------------------------
->>>>>>> 8eb080ed
-def get_indices(df, column, start, stop):
-    start_event = [i for (i, v) in enumerate(df[column].tolist())
-                   if v in start]
-    end_event = [i for (i, v) in enumerate(df[column].tolist())
-                 if v in stop]
-
-    lst = []
-
-    next_start = start_event[0]
-    while 1:
-        try:
-            next_end = find_next(next_start, end_event)
-            lst.append((next_start, next_end))
-            next_start = find_next_start(next_end, start_event)
-        except IndexError:
-            break
-
-    return lst
-
-
-def find_next(v, lst):
-    return [x for x in sorted(lst) if x > v][0]
-
-
-def tuple_to_range(tuple_list, inclusion):
-    # change normal range inclusion behaviour based on user input
-    [k, m] = [0, 0]
-    if inclusion[0] == 'exclude':
-        k += 1
-    if inclusion[1] == 'include':
-        m += 1
-
-    range_list = []
-    for tup in tuple_list:
-        range_list.append([*range(tup[0] + k, tup[1] + m)])
-    return range_list
-
-
-def find_next_start(v, lst):
-    return [x for x in sorted(lst) if x >= v][0]
+""" Data handling utilities involving dataframes. """
+
+import pandas as pd
+import numpy as np
+from hed.errors.exceptions import HedFileError
+
+
+def add_columns(df, column_list, value='n/a'):
+    """ Add specified columns to df if not there.
+
+    Args:
+        df (DataFrame):      Pandas dataframe.
+        column_list (list):  List of columns to append to the dataframe.
+        value (str):         Default fill value for the column.
+
+    """
+
+    add_cols = list(set(column_list) - set(list(df)))
+    for col in add_cols:
+        df[col] = value
+
+
+def check_match(ds1, ds2, numeric=False):
+    """ Check two Pandas data series have the same values.
+
+    Args:
+        ds1 (DataSeries):      Pandas data series to check.
+        ds2 (DataSeries):      Pandas data series to check.
+        numeric (bool):        If true, treat as numeric and do close-to comparison.
+
+    Returns:
+        list: Error messages indicating the mismatch or empty if the series match.
+
+    """
+
+    if len(ds1.index) != len(ds2.index):
+        return f"First series has length {len(ds1.index)} and {len(ds2.index)} events"
+    if numeric:
+        close_test = np.isclose(pd.to_numeric(ds1, errors='coerce'), pd.to_numeric(ds2, errors='coerce'),
+                                equal_nan=True)
+        if sum(np.logical_not(close_test)):
+            return f"Series differ at positions {list(ds1.loc[np.logical_not(close_test)].index)}"
+    else:
+        unequal = ds1.map(str) != ds2.map(str)
+        if sum(unequal) > 0:
+            return f"Series differ at positions {list(ds1.loc[unequal].index)}"
+    return []
+
+
+def delete_columns(df, column_list):
+    """ Delete the specified columns from a dataframe.
+
+    Args:
+        df (DataFrame):      Pandas dataframe from which to delete columns.
+        column_list (list):  List of candidate column names for deletion.
+
+    Notes:
+        - The deletion of columns is done in place.
+        - This does not raise an error if df does not have a column in the list.
+
+    """
+
+    delete_cols = list(set(column_list).intersection(set(list(df))))
+    df.drop(columns=delete_cols, axis=1, inplace=True)
+
+
+def delete_rows_by_column(df, value, column_list=None):
+    """ Delete rows where columns have this value.
+
+    Args:
+        df (DataFrame):      Pandas dataframe from which to delete rows.
+        value (str):         Specified value to indicate row should be deleted.
+        column_list (list):  List of columns to search for value.
+
+    Notes:
+        - All values are converted to string before testing.
+        - Deletion is done in place.
+
+    """
+    if column_list:
+        cols = list(set(column_list).intersection(set(list(df))))
+    else:
+        cols = list(df)
+
+    for col in cols:
+        map_col = df[col].map(str) == str(value)
+        df.drop(df[map_col].index, axis=0, inplace=True)
+
+
+def get_key_hash(key_tuple):
+    """ Calculate a hash key for tuple of values.
+
+    Args:
+        key_tuple (tuple, list):  The key values in the correct order for lookup.
+
+    Returns:
+        int:  A hash key for the tuple.
+
+    """
+
+    return hash(tuple(key_tuple))
+
+
+def get_new_dataframe(data):
+    """ Get a new dataframe representing a tsv file.
+
+    Args:
+        data (DataFrame or str):  DataFrame or filename representing a tsv file.
+
+    Returns:
+        DataFrame:  A dataframe containing the contents of the tsv file or if data was
+             a DataFrame to start with, a new copy of the DataFrame.
+
+    Raises:
+        HedFileError: If a filename is given and it cannot be read into a Dataframe.
+
+    """
+
+    if isinstance(data, str):
+        df = pd.read_csv(data, delimiter='\t', header=0, keep_default_na=False, na_values=",null")
+    elif isinstance(data, pd.DataFrame):
+        df = data.copy()
+    else:
+        raise HedFileError("BadDataFrame", "get_new_dataframe could not extract DataFrame from data", "")
+    return df
+
+
+def get_row_hash(row, key_list):
+    """ Get a hash key from key column values for row.
+
+    Args:
+        row (DataSeries)   A Pandas data series corresponding to a row in a spreadsheet.
+        key_list (list)    List of column names to create the hash value from.
+
+    Returns:
+        str: Hash key constructed from the entries of row in the columns specified by key_list.
+
+    Raises:
+        HedFileError: If row doesn't have all of the columns in key_list HedFileError is raised.
+
+    """
+    columns_present, columns_missing = separate_columns(list(row.index.values), key_list)
+    if columns_missing:
+        raise HedFileError("lookup_row", f"row must have all keys, missing{str(columns_missing)}", "")
+    return get_key_hash(row[key_list])
+
+
+def get_value_dict(tsv_path, key_col='file_basename', value_col='sampling_rate'):
+    """ Get a dictionary of two columns of a dataframe.
+
+    Args:
+        tsv_path (str)   Path to a tsv file with a header row to be read into a DataFrame.
+        key_col (str)    Name of the column which should be the key.
+        value_col (str)  Name of the column which should be the value.
+
+    Returns:
+        dict:  Dictionary with key_col values as the keys and the corresponding
+               value_col values as the values.
+
+    Raises:
+        HedFileError: When tsv_path does not correspond to a file that can be read into a DataFrame.
+    """
+
+    value_dict = {}
+    df = get_new_dataframe(tsv_path)
+    for index, row in df.iterrows():
+        if row[key_col] in value_dict:
+            raise HedFileError("DuplicateKeyInValueDict", "The key column must have unique values", "")
+        value_dict[row[key_col]] = row[value_col]
+    return value_dict
+
+
+def make_info_dataframe(col_info, selected_col):
+    """ Get a dataframe from selected columns.
+
+    Args:
+        col_info (dict):      Dictionary of dictionaries of column values and counts.
+        selected_col (str):   Name of the column used as top level key for col_info.
+
+    Returns:
+        dataframe:  A two-column dataframe with first column containing values from the
+                    dictionary whose key is selected_col and whose second column are the corresponding counts.
+                    The returned value is None if selected_col is not a top-level key in col_info.
+
+    """
+    col_dict = col_info.get(selected_col, None)
+    if not col_dict:
+        return None
+    col_values = col_dict.keys()
+    df = pd.DataFrame(sorted(list(col_values)), columns=[selected_col])
+    return df
+
+
+def replace_values(df, values=None, replace_value='n/a', column_list=None):
+    """ Replace string values in specified columns.
+
+    Args:
+        df (DataFrame):            Dataframe whose values will replaced.
+        values (list, None):       List of strings to replace. If None, only empty strings are replaced.
+        replace_value (str):       String replacement value.
+        column_list (list, None):  List of columns in which to do replacement. If None all columns are processed.
+
+    Returns:
+        int: number of values replaced.
+    """
+
+    num_replaced = 0
+    if column_list:
+        cols = list(set(column_list).intersection(set(list(df))))
+    else:
+        cols = list(df)
+    if not values:
+        values = ['']
+    for col in cols:
+        for value in values:
+            value_mask = df[col].map(str) == str(value)
+            num_replaced += sum(value_mask)
+            index = df[value_mask].index
+            df.loc[index, col] = replace_value
+    return num_replaced
+
+
+def remove_quotes(df):
+    """ Remove quotes from all columns.
+
+    Args:
+        df (Dataframe):   Dataframe to process by removing quotes.
+
+    Notes:
+        - Replacement is done in place.
+
+    """
+
+    col_types = df.dtypes
+    for index, col in enumerate(df.columns):
+        if col_types.iloc[index] in ['string', 'object']:
+            df.iloc[:, index] = df.iloc[:, index].str.replace('"', '')
+            df.iloc[:, index] = df.iloc[:, index].str.replace("'", "")
+
+
+def reorder_columns(data, col_order, skip_missing=True):
+    """ Create a new dataframe with columns reordered.
+    Args:
+        data (DataFrame, str) :        Dataframe or filename of dataframe whose columns are to be reordered.
+        col_order (list):              List of column names in desired order.
+        skip_missing (bool):           If true, col_order columns missing from data are skipped, otherwise error.
+
+    Returns:
+        DataFrame                      A new reordered dataframe.
+
+    Raises:
+        HedFileError:  If col_order contains columns not in data and skip_missing is False or if
+            data corresponds to a filename from which a dataframe cannot be created.
+    """
+    df = get_new_dataframe(data)
+    present_cols, missing_cols = separate_columns(df.columns.values.tolist(), col_order)
+    if missing_cols and not skip_missing:
+        raise HedFileError("MissingKeys", f"Events file must have columns {str(missing_cols)}", "")
+    df = df[present_cols]
+    return df
+
+
+def separate_columns(base_cols, target_cols):
+    """ Get target columns from the base list.
+
+    Args:
+        base_cols (list) :        List of columns to be tested.
+        target_cols (list):       List of desired column names.
+
+     Returns:
+        tuples:
+            list:  Target columns present in base_cols.
+            list:  Target columns missing from base_cols.
+
+     Notes:
+         - The function computes the set difference of target_cols and base_cols and returns a list
+         of columns of target_cols that are in base_cols and a list of those missing.
+
+     """
+
+    if not target_cols:
+        return [], []
+    elif not base_cols:
+        return [], target_cols
+    missing_cols = []
+    present_cols = []
+    for col in target_cols:
+        if col not in base_cols:
+            missing_cols.append(col)
+        else:
+            present_cols.append(col)
+    return present_cols, missing_cols
+
+
+def get_indices(df, column, start, stop):
+    start_event = [i for (i, v) in enumerate(df[column].tolist())
+                   if v in start]
+    end_event = [i for (i, v) in enumerate(df[column].tolist())
+                 if v in stop]
+
+    lst = []
+
+    next_start = start_event[0]
+    while 1:
+        try:
+            next_end = find_next(next_start, end_event)
+            lst.append((next_start, next_end))
+            next_start = find_next_start(next_end, start_event)
+        except IndexError:
+            break
+
+    return lst
+
+
+def find_next(v, lst):
+    return [x for x in sorted(lst) if x > v][0]
+
+
+def tuple_to_range(tuple_list, inclusion):
+    # change normal range inclusion behaviour based on user input
+    [k, m] = [0, 0]
+    if inclusion[0] == 'exclude':
+        k += 1
+    if inclusion[1] == 'include':
+        m += 1
+
+    range_list = []
+    for tup in tuple_list:
+        range_list.append([*range(tup[0] + k, tup[1] + m)])
+    return range_list
+
+
+def find_next_start(v, lst):
+    return [x for x in sorted(lst) if x >= v][0]
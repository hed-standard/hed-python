--- conflicted
+++ resolved
@@ -1,153 +1,149 @@
-import os
-import json
-from hed.errors.error_reporter import get_printable_issue_string
-from hed.schema.hed_schema import HedSchema
-from hed.schema.hed_schema_io import load_schema, load_schema_version
-from hed.schema.hed_schema_group import HedSchemaGroup
-from hed.tools.bids.bids_file_group import BidsFileGroup
-from hed.validator import HedValidator
-
-
-LIBRARY_URL_BASE = "https://raw.githubusercontent.com/hed-standard/hed-schema-library/main/library_schemas/"
-
-
-class BidsDataset:
-    """ A BIDS dataset primarily focused on HED evaluation.
-
-    Attributes:
-        root_path (str):  Real root path of the BIDS dataset.
-        schema (HedSchema or HedSchemaGroup):  The schema used for evaluation.
-        tabular_files (dict):  A dictionary of BidsTabularDictionary objects containing a given type.
-
-    """
-
-    def __init__(self, root_path, schema=None, tabular_types=None, exclude_dirs=['sourcedata', 'derivatives', 'code']):
-        """ Constructor for a BIDS dataset.
-
-        Args:
-            root_path (str):  Root path of the BIDS dataset.
-            schema (HedSchema or HedSchemaGroup):  A schema that overrides the one specified in dataset.
-            tabular_types (list or None):  List of strings specifying types of tabular types to include.
-                If None or empty, then ['events'] is assumed.
-<<<<<<< HEAD
-            exclude_dirs=['sourcedata', 'derivatives', 'code']):
-=======
-           exclude_dirs=['sourcedata', 'derivatives', 'code']):
->>>>>>> 0adf1408
-
-        """
-        self.root_path = os.path.realpath(root_path)
-        with open(os.path.join(self.root_path, "dataset_description.json"), "r") as fp:
-            self.dataset_description = json.load(fp)
-        if schema:
-            self.schema = schema
-        else:
-            self.schema = load_schema_version(self.dataset_description.get("HEDVersion", None))
-
-        self.exclude_dirs = exclude_dirs
-        self.tabular_files = {"participants": BidsFileGroup(root_path, suffix="participants", obj_type="tabular")}
-        if not tabular_types:
-            self.tabular_files["events"] = BidsFileGroup(root_path, suffix="events", obj_type="tabular",
-                                                         exclude_dirs=exclude_dirs)
-        else:
-            for suffix in tabular_types:
-                self.tabular_files[suffix] = BidsFileGroup(root_path, suffix=suffix, obj_type="tabular",
-                                                           exclude_dirs=exclude_dirs)
-
-    def get_tabular_group(self, obj_type="events"):
-        """ Return the specified tabular file group.
-
-        Args:
-            obj_type (str):  Suffix of the BidsFileGroup to be returned.
-
-        Returns:
-            BidsFileGroup or None:  The requested tabular group.
-
-        """
-        if obj_type in self.tabular_files:
-            return  self.tabular_files[obj_type]
-        else:
-            return None
-
-    def validate(self, types=None, check_for_warnings=True):
-        """ Validate the specified file group types.
-
-        Args:
-            types (list):  A list of strings indicating the file group types to be validated.
-            check_for_warnings (bool):  If True, check for warnings.
-
-        Returns:
-            list:  List of issues encountered during validation. Each issue is a dictionary.
-
-        """
-        validator = HedValidator(hed_schema=self.schema)
-        if not types:
-            types = list(self.tabular_files.keys())
-        issues = []
-        for tab_type in types:
-            files = self.tabular_files[tab_type]
-            issues += files.validate_sidecars(hed_ops=[validator], check_for_warnings=check_for_warnings)
-            issues += files.validate_datafiles(hed_ops=[validator], check_for_warnings=check_for_warnings)
-        return issues
-
-    def get_summary(self):
-        """ Return an abbreviated summary of the dataset. """
-        summary = {"dataset": self.dataset_description['Name'],
-                   "hed_schema_versions": self.get_schema_versions(),
-                   "file_group_types": f"{str(list(self.tabular_files.keys()))}"}
-        return summary
-
-    def get_schema_versions(self):
-        """ Return the schema versions used in this dataset.
-
-        Returns:
-            list:  List of schema versions used in this dataset.
-
-        """
-        if isinstance(self.schema, HedSchema):
-            return [self.schema.version]
-        version_list = []
-        for prefix, schema in self.schema._schemas.items():
-            name = schema.version
-            if schema.library:
-                name = schema.library + '_' + name
-            name = prefix + name
-            version_list.append(name)
-        return version_list
-
-
-if __name__ == '__main__':
-    path = os.path.join(os.path.dirname(os.path.realpath(__file__)),
-                        '../../../tests/data/bids/eeg_ds003654s_hed_library')
-    # path = os.path.join(os.path.dirname(os.path.realpath(__file__)),
-    #                     '../../../tests/data/bids/eeg_ds003654s_hed_inheritance')
-    # path = os.path.join(os.path.dirname(os.path.realpath(__file__)),
-    #                     '../../../tests/data/bids/eeg_ds003654s_hed')
-    #
-    bids = BidsDataset(path)
-    issue_list = bids.validate(check_for_warnings=False)
-    if issue_list:
-        issue_str = get_printable_issue_string(issue_list, "HED validation errors:")
-    else:
-        issue_str = "No issues"
-    print(issue_str)
-    warnings = False
-    path = '/XXX/bids-examples/xeeg_hed_score/'
-    bids = BidsDataset(path)
-    # summary1 = bids.get_summary()
-    # print(json.dumps(summary1, indent=4))
-    print("\nNow validating with the prerelease schema.")
-    base_version = '8.1.0'
-    score_url = f"https://raw.githubusercontent.com/hed-standard/hed-schema-library/main/library_schemas/" \
-                f"score/prerelease/HED_score_1.0.0.xml"
-
-    schema_base = load_schema_version(xml_version="8.1.0")
-    schema_score = load_schema(score_url, schema_prefix="sc")
-    bids.schema = HedSchemaGroup([schema_base, schema_score])
-
-    issue_list2 = bids.validate(check_for_warnings=warnings)
-    if issue_list2:
-        issue_str2 = get_printable_issue_string(issue_list2, "HED validation errors: ", skip_filename=False)
-    else:
-        issue_str2 = "No HED validation errors"
-    print(issue_str2)
+import os
+import json
+from hed.errors.error_reporter import get_printable_issue_string
+from hed.schema.hed_schema import HedSchema
+from hed.schema.hed_schema_io import load_schema, load_schema_version
+from hed.schema.hed_schema_group import HedSchemaGroup
+from hed.tools.bids.bids_file_group import BidsFileGroup
+from hed.validator import HedValidator
+
+
+LIBRARY_URL_BASE = "https://raw.githubusercontent.com/hed-standard/hed-schema-library/main/library_schemas/"
+
+
+class BidsDataset:
+    """ A BIDS dataset primarily focused on HED evaluation.
+
+    Attributes:
+        root_path (str):  Real root path of the BIDS dataset.
+        schema (HedSchema or HedSchemaGroup):  The schema used for evaluation.
+        tabular_files (dict):  A dictionary of BidsTabularDictionary objects containing a given type.
+
+    """
+
+    def __init__(self, root_path, schema=None, tabular_types=None, exclude_dirs=['sourcedata', 'derivatives', 'code']):
+        """ Constructor for a BIDS dataset.
+
+        Args:
+            root_path (str):  Root path of the BIDS dataset.
+            schema (HedSchema or HedSchemaGroup):  A schema that overrides the one specified in dataset.
+            tabular_types (list or None):  List of strings specifying types of tabular types to include.
+                If None or empty, then ['events'] is assumed.
+            exclude_dirs=['sourcedata', 'derivatives', 'code']):
+
+        """
+        self.root_path = os.path.realpath(root_path)
+        with open(os.path.join(self.root_path, "dataset_description.json"), "r") as fp:
+            self.dataset_description = json.load(fp)
+        if schema:
+            self.schema = schema
+        else:
+            self.schema = load_schema_version(self.dataset_description.get("HEDVersion", None))
+
+        self.exclude_dirs = exclude_dirs
+        self.tabular_files = {"participants": BidsFileGroup(root_path, suffix="participants", obj_type="tabular")}
+        if not tabular_types:
+            self.tabular_files["events"] = BidsFileGroup(root_path, suffix="events", obj_type="tabular",
+                                                         exclude_dirs=exclude_dirs)
+        else:
+            for suffix in tabular_types:
+                self.tabular_files[suffix] = BidsFileGroup(root_path, suffix=suffix, obj_type="tabular",
+                                                           exclude_dirs=exclude_dirs)
+
+    def get_tabular_group(self, obj_type="events"):
+        """ Return the specified tabular file group.
+
+        Args:
+            obj_type (str):  Suffix of the BidsFileGroup to be returned.
+
+        Returns:
+            BidsFileGroup or None:  The requested tabular group.
+
+        """
+        if obj_type in self.tabular_files:
+            return self.tabular_files[obj_type]
+        else:
+            return None
+
+    def validate(self, types=None, check_for_warnings=True):
+        """ Validate the specified file group types.
+
+        Args:
+            types (list):  A list of strings indicating the file group types to be validated.
+            check_for_warnings (bool):  If True, check for warnings.
+
+        Returns:
+            list:  List of issues encountered during validation. Each issue is a dictionary.
+
+        """
+        validator = HedValidator(hed_schema=self.schema)
+        if not types:
+            types = list(self.tabular_files.keys())
+        issues = []
+        for tab_type in types:
+            files = self.tabular_files[tab_type]
+            issues += files.validate_sidecars(hed_ops=[validator], check_for_warnings=check_for_warnings)
+            issues += files.validate_datafiles(hed_ops=[validator], check_for_warnings=check_for_warnings)
+        return issues
+
+    def get_summary(self):
+        """ Return an abbreviated summary of the dataset. """
+        summary = {"dataset": self.dataset_description['Name'],
+                   "hed_schema_versions": self.get_schema_versions(),
+                   "file_group_types": f"{str(list(self.tabular_files.keys()))}"}
+        return summary
+
+    def get_schema_versions(self):
+        """ Return the schema versions used in this dataset.
+
+        Returns:
+            list:  List of schema versions used in this dataset.
+
+        """
+        if isinstance(self.schema, HedSchema):
+            return [self.schema.version]
+        version_list = []
+        for prefix, schema in self.schema._schemas.items():
+            name = schema.version
+            if schema.library:
+                name = schema.library + '_' + name
+            name = prefix + name
+            version_list.append(name)
+        return version_list
+
+
+if __name__ == '__main__':
+    path = os.path.join(os.path.dirname(os.path.realpath(__file__)),
+                        '../../../tests/data/bids/eeg_ds003654s_hed_library')
+    # path = os.path.join(os.path.dirname(os.path.realpath(__file__)),
+    #                     '../../../tests/data/bids/eeg_ds003654s_hed_inheritance')
+    # path = os.path.join(os.path.dirname(os.path.realpath(__file__)),
+    #                     '../../../tests/data/bids/eeg_ds003654s_hed')
+    #
+    bids = BidsDataset(path)
+    issue_list = bids.validate(check_for_warnings=False)
+    if issue_list:
+        issue_str = get_printable_issue_string(issue_list, "HED validation errors:")
+    else:
+        issue_str = "No issues"
+    print(issue_str)
+    warnings = False
+    path = '/XXX/bids-examples/xeeg_hed_score/'
+    bids = BidsDataset(path)
+    # summary1 = bids.get_summary()
+    # print(json.dumps(summary1, indent=4))
+    print("\nNow validating with the prerelease schema.")
+    base_version = '8.1.0'
+    score_url = f"https://raw.githubusercontent.com/hed-standard/hed-schema-library/main/library_schemas/" \
+                f"score/prerelease/HED_score_1.0.0.xml"
+
+    schema_base = load_schema_version(xml_version="8.1.0")
+    schema_score = load_schema(score_url, schema_prefix="sc")
+    bids.schema = HedSchemaGroup([schema_base, schema_score])
+
+    issue_list2 = bids.validate(check_for_warnings=warnings)
+    if issue_list2:
+        issue_str2 = get_printable_issue_string(issue_list2, "HED validation errors: ", skip_filename=False)
+    else:
+        issue_str2 = "No HED validation errors"
+    print(issue_str2)
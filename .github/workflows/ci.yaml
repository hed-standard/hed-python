name: CI

on:
  push:
    branches: ["*"]
  pull_request:
    branches: ["*"]

jobs:
  build:

    strategy:
      matrix:
        platform: [ubuntu-latest]
        python-version: [3.7]

    runs-on: ${{ matrix.platform }}

    steps:
      - uses: actions/checkout@v2
      - name: Set up Python ${{ matrix.python-version }}
        uses: actions/setup-python@v2
        with:
          python-version: ${{ matrix.python-version }}

      - name: Install dependencies
        run: |
          python -m pip install --upgrade pip
          pip install flake8
          pip install coverage
          if [ -f hedtools/requirements.txt ]; then pip install -r hedtools/requirements.txt; fi
          if [ -f docs/requirements.txt ]; then pip install -r docs/requirements.txt; fi

      - name: Lint with flake8
        run: |
          # stop the build if there are Python syntax errors or undefined names
<<<<<<< HEAD
          flake8 . --count --show-source --statistics --count --exit-zero --max-complexity=10 --max-line-length=127 --statistics 
          # exit-zero treats all errors as warnings. The GitHub editor is 127 chars wide
=======
          flake8 . --count --show-source --statistics --count --exit-zero --max-complexity=10 --max-line-length=127 --statistics
>>>>>>> f7c26a23

      - name: Test with unittest
        run: |
          coverage run -m unittest discover -s ./hedtools

      - name: publish-coverages
        uses: paambaati/codeclimate-action@v2.7.5
        env:
          CC_TEST_REPORTER_ID: ${{ secrets.CC_TEST_REPORTER_ID }}
        with:
            coverageCommand: coverage xml
            debug: true<|MERGE_RESOLUTION|>--- conflicted
+++ resolved
@@ -34,12 +34,9 @@
       - name: Lint with flake8
         run: |
           # stop the build if there are Python syntax errors or undefined names
-<<<<<<< HEAD
+
           flake8 . --count --show-source --statistics --count --exit-zero --max-complexity=10 --max-line-length=127 --statistics 
           # exit-zero treats all errors as warnings. The GitHub editor is 127 chars wide
-=======
-          flake8 . --count --show-source --statistics --count --exit-zero --max-complexity=10 --max-line-length=127 --statistics
->>>>>>> f7c26a23
 
       - name: Test with unittest
         run: |

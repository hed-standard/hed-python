--- conflicted
+++ resolved
@@ -43,14 +43,7 @@
           coverage run -m unittest discover -s ./hedtools
           coverage run -a -m unittest discover -s ./webtools 
 
-<<<<<<< HEAD
-  coverage:
-    needs: [build]
-    runs-on: ubuntu-latest
 
-    steps:
-=======
->>>>>>> 7d14a008
       - name: publish-coverages
         uses: paambaati/codeclimate-action@v2.7.5
         env:

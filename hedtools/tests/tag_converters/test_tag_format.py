import unittest

from hed.errors import error_reporter
from hed.models.hed_string import HedString
from hed.errors.error_types import ValidationErrors
from hed.errors.error_types import ErrorContext
from tests.validator.test_tag_validator_base import TestHedBase


class TestTagFormat(TestHedBase):
    schema_file = '../data/legacy_xml/reduced_no_dupe.xml'


class TestConvertTag(TestTagFormat):
    def converter_base(self, test_strings, expected_results, expected_errors, convert_to_short=True):
        for test_key in test_strings:
            test_string_obj = HedString(test_strings[test_key])
            error_handler = error_reporter.ErrorHandler()
            error_handler.push_error_context(ErrorContext.HED_STRING, test_string_obj, increment_depth_after=False)
            test_issues = test_string_obj.convert_to_canonical_forms(self.hed_schema)
            if convert_to_short:
                string_result = test_string_obj.get_as_short()
            else:
                string_result = test_string_obj.get_as_long()
            expected_params = expected_errors[test_key]
            expected_result = expected_results[test_key]
<<<<<<< HEAD

            expected_issue = self.really_format_errors(error_handler, hed_string=test_string_obj,
                                                       params=expected_params)
=======
            expected_issue = self.really_format_errors(error_handler, hed_string=test_string_obj,
                                                       params=expected_params)
            error_handler.add_context_to_issues(test_issues)
>>>>>>> 56200545
            # print(test_key)
            # print(expected_issue)
            # print(test_issues)
            self.assertEqual(string_result, expected_result, test_strings[test_key])
            self.assertCountEqual(test_issues, expected_issue, test_strings[test_key])


class TestConvertToLongTag(TestConvertTag):
    def validator(self, test_strings, expected_results, expected_errors):
        super(TestConvertToLongTag, self).converter_base(test_strings,
                                                         expected_results, expected_errors,
                                                         convert_to_short=False)

    def test_tag(self):
        test_strings = {
            'singleLevel': 'Event',
            'twoLevel': 'Sensory-event',
            'alreadyLong': 'Item/Object/Geometric',
            'partialLong': 'Object/Geometric',
            'fullShort': 'Geometric',
        }
        expected_results = {
            'singleLevel': 'Event',
            'twoLevel': 'Event/Sensory-event',
            'alreadyLong': 'Item/Object/Geometric',
            'partialLong': 'Item/Object/Geometric',
            'fullShort': 'Item/Object/Geometric',
        }
        expected_errors = {
            'singleLevel': [],
            'twoLevel': [],
            'alreadyLong': [],
            'partialLong': [],
            'fullShort': [],
        }
        self.validator(test_strings, expected_results, expected_errors)

    def test_tag_takes_value(self):
        test_strings = {
            'uniqueValue': 'Label/Unique Value',
            'multiLevel': 'Label/Long Unique Value With/Slash Marks',
            'partialPath': 'Informational/Label/Unique Value',
        }
        expected_results = {
            'uniqueValue': 'Attribute/Informational/Label/Unique Value',
            'multiLevel': 'Attribute/Informational/Label/Long Unique Value With/Slash Marks',
            'partialPath': 'Attribute/Informational/Label/Unique Value',
        }
        expected_errors = {
            'uniqueValue': [],
            'multiLevel': [],
            'partialPath': [],
        }
        self.validator(test_strings, expected_results, expected_errors)

    def test_tag_spaces_start_end(self):
        test_strings = {
            'leadingSpace': ' Label/Unique Value',
            'trailingSpace': 'Label/Unique Value ',
        }
        expected_results = {
            'leadingSpace': 'Attribute/Informational/Label/Unique Value',
            'trailingSpace': 'Attribute/Informational/Label/Unique Value',
        }
        expected_errors = {
            'leadingSpace': [],
            'trailingSpace': [],
        }
        self.validator(test_strings, expected_results, expected_errors)

    def test_tag_extension_allowed(self):
        test_strings = {
            'singleLevel': 'Experiment-control/extended lvl1',
            'multiLevel': 'Experiment-control/extended lvl1/Extension2',
            'partialPath': 'Vehicle/Boat/Yacht',
        }
        expected_results = {
            'singleLevel': 'Event/Experiment-control/extended lvl1',
            'multiLevel': 'Event/Experiment-control/extended lvl1/Extension2',
            'partialPath': 'Item/Object/Man-made/Vehicle/Boat/Yacht',
        }
        expected_errors = {
            'singleLevel': [],
            'multiLevel': [],
            'partialPath': [],
        }
        self.validator(test_strings, expected_results, expected_errors)

    def test_tag_invalid_extension(self):
        test_strings = {
            'validThenInvalid': 'Experiment-control/valid extension followed by invalid/Event',
            'singleLevel': 'Experiment-control/Geometric',
            'singleLevelAlreadyLong': 'Event/Experiment-control/Geometric',
            'twoLevels': 'Experiment-control/Geometric/Event',
            'partialDuplicate': 'Geometric/Item/Object/Geometric',
        }
        expected_results = {
            'validThenInvalid': 'Experiment-control/valid extension followed by invalid/Event',
            'singleLevel': 'Experiment-control/Geometric',
            'singleLevelAlreadyLong': 'Event/Experiment-control/Geometric',
            'twoLevels': 'Experiment-control/Geometric/Event',
            'partialDuplicate': 'Geometric/Item/Object/Geometric',
        }
        expected_errors = {
            'validThenInvalid':
                self.format_error_but_not_really(ValidationErrors.INVALID_PARENT_NODE, tag=0,
                                                 index_in_tag=55, index_in_tag_end=60, expected_parent_tag='Event'),
            'singleLevel':
                self.format_error_but_not_really(ValidationErrors.INVALID_PARENT_NODE, tag=0,
                                                 index_in_tag=19, index_in_tag_end=28,
                                                 expected_parent_tag='Item/Object/Geometric'),
            'singleLevelAlreadyLong':
                self.format_error_but_not_really(ValidationErrors.INVALID_PARENT_NODE, tag=0,
                                                 index_in_tag=25, index_in_tag_end=34,
                                                 expected_parent_tag='Item/Object/Geometric'),
            'twoLevels':
                self.format_error_but_not_really(ValidationErrors.INVALID_PARENT_NODE, tag=0,
                                                 index_in_tag=19, index_in_tag_end=28,
                                                 expected_parent_tag='Item/Object/Geometric'),
            'partialDuplicate':
                self.format_error_but_not_really(ValidationErrors.INVALID_PARENT_NODE, tag=0,
<<<<<<< HEAD
                                                 index_in_tag=10, index_in_tag_end=14,
                                                 expected_parent_tag='Item'),
=======
                                                 index_in_tag=10, index_in_tag_end=14, expected_parent_tag='Item'),
>>>>>>> 56200545
        }
        self.validator(test_strings, expected_results, expected_errors)

    def test_tag_invalid(self):
        test_strings = {
            'single': 'InvalidEvent',
            'invalidChild': 'InvalidEvent/InvalidExtension',
            'validChild': 'InvalidEvent/Event',
        }
        expected_results = {
            'single': 'InvalidEvent',
            'invalidChild': 'InvalidEvent/InvalidExtension',
            'validChild': 'InvalidEvent/Event',
        }
        expected_errors = {
            'single': self.format_error_but_not_really(ValidationErrors.NO_VALID_TAG_FOUND,
                                                       tag=0, index_in_tag=0, index_in_tag_end=12),
            'invalidChild': self.format_error_but_not_really(ValidationErrors.NO_VALID_TAG_FOUND,
                                                             tag=0, index_in_tag=0, index_in_tag_end=12),

            'validChild': self.format_error_but_not_really(ValidationErrors.NO_VALID_TAG_FOUND,
                                                           tag=0, index_in_tag=0, index_in_tag_end=12),
        }
        self.validator(test_strings, expected_results, expected_errors)

    def test_tag_extension_cascade(self):
        """Note we now assume all nodes are extension allowed."""
        test_strings = {
            'validTakesValue': 'Age/15',
            'cascadeExtension': 'Awed/Cascade Extension',
            'invalidExtension': 'Agent-action/Good/Time',
        }
        expected_results = {
            'validTakesValue': 'Attribute/Agent-related/Trait/Age/15',
            'cascadeExtension': 'Attribute/Agent-related/Emotional-state/Awed/Cascade Extension',
            'invalidExtension': 'Event/Agent-action/Good/Time',
        }
        expected_errors = {
            'validTakesValue': [],
            'cascadeExtension': [],
            'invalidExtension': [],
        }
        self.validator(test_strings, expected_results, expected_errors)


class TestConvertToShortTag(TestConvertTag):
    def validator(self, test_strings, expected_results, expected_errors):
        super(TestConvertToShortTag, self).converter_base(test_strings,
                                                          expected_results, expected_errors, convert_to_short=True)

    def test_tag(self):
        test_strings = {
            'singleLevel': 'Event',
            'twoLevel': 'Event/Sensory-event',
            'fullLong': 'Item/Object/Geometric',
            'partialShort': 'Object/Geometric',
            'alreadyShort': 'Geometric',
        }
        expected_results = {
            'singleLevel': 'Event',
            'twoLevel': 'Sensory-event',
            'fullLong': 'Geometric',
            'partialShort': 'Geometric',
            'alreadyShort': 'Geometric',
        }
        expected_errors = {
            'singleLevel': [],
            'twoLevel': [],
            'fullLong': [],
            'partialShort': [],
            'alreadyShort': [],
        }
        self.validator(test_strings, expected_results, expected_errors)

    def test_tag_takes_value(self):
        test_strings = {
            'uniqueValue': 'Attribute/Informational/Label/Unique Value',
            'multiLevel': 'Attribute/Informational/Label/Long Unique Value With/Slash Marks',
            'partialPath': 'Informational/Label/Unique Value',
        }
        expected_results = {
            'uniqueValue': 'Label/Unique Value',
            'multiLevel': 'Label/Long Unique Value With/Slash Marks',
            'partialPath': 'Label/Unique Value',
        }
        expected_errors = {
            'uniqueValue': [],
            'multiLevel': [],
            'partialPath': [],
        }
        self.validator(test_strings, expected_results, expected_errors)

    def test_tag_takes_value_invalid(self):
        test_strings = {
            'singleLevel': 'Attribute/Informational/Label/Event',
            'multiLevel': 'Attribute/Informational/Label/Event/Sensory-event',
            'mixed': 'Item/Sound/Event/Sensory-event/Environmental-sound',
        }
        expected_results = {
            'singleLevel': 'Attribute/Informational/Label/Event',
            'multiLevel': 'Attribute/Informational/Label/Event/Sensory-event',
            'mixed': 'Item/Sound/Event/Sensory-event/Environmental-sound',
        }
        expected_errors = {
            'singleLevel':
                self.format_error_but_not_really(ValidationErrors.INVALID_PARENT_NODE,
                                                 tag=0, index_in_tag=30, index_in_tag_end=35,
                                                 expected_parent_tag='Event'),
            'multiLevel':
                self.format_error_but_not_really(ValidationErrors.INVALID_PARENT_NODE,
                                                 tag=0, index_in_tag=30, index_in_tag_end=35,
                                                 expected_parent_tag='Event'),
            'mixed':
                self.format_error_but_not_really(ValidationErrors.INVALID_PARENT_NODE,
                                                 tag=0, index_in_tag=11, index_in_tag_end=16,
                                                 expected_parent_tag='Event'),
        }
        self.validator(test_strings, expected_results, expected_errors)

    def test_tag_spaces_start_end(self):
        test_strings = {
            'leadingSpace': ' Attribute/Informational/Label/Unique Value',
            'trailingSpace': 'Attribute/Informational/Label/Unique Value ',
        }
        expected_results = {
            'leadingSpace': 'Label/Unique Value',
            'trailingSpace': 'Label/Unique Value',
        }
        expected_errors = {
            'leadingSpace': [],
            'trailingSpace': [],
        }
        self.validator(test_strings, expected_results, expected_errors)

    def test_tag_extension_allowed(self):
        test_strings = {
            'singleLevel': 'Event/Experiment-control/extended lvl1',
            'multiLevel': 'Event/Experiment-control/extended lvl1/Extension2',
            'partialPath': 'Object/Man-made/Vehicle/Boat/Yacht',
        }
        expected_results = {
            'singleLevel': 'Experiment-control/extended lvl1',
            'multiLevel': 'Experiment-control/extended lvl1/Extension2',
            'partialPath': 'Boat/Yacht',
        }
        expected_errors = {
            'singleLevel': [],
            'multiLevel': [],
            'partialPath': [],
        }
        self.validator(test_strings, expected_results, expected_errors)

    def test_tag_invalid_extension(self):
        test_strings = {
            'validThenInvalid': 'Event/Experiment-control/valid extension followed by invalid/Event',
            'singleLevel': 'Event/Experiment-control/Geometric',
            'singleLevelAlreadyShort': 'Experiment-control/Geometric',
            'twoLevels': 'Event/Experiment-control/Geometric/Event',
            'duplicate': 'Item/Object/Geometric/Item/Object/Geometric',
        }
        expected_results = {
            'validThenInvalid': 'Event/Experiment-control/valid extension followed by invalid/Event',
            'singleLevel': 'Event/Experiment-control/Geometric',
            'singleLevelAlreadyShort': 'Experiment-control/Geometric',
            'twoLevels': 'Event/Experiment-control/Geometric/Event',
            'duplicate': 'Item/Object/Geometric/Item/Object/Geometric',
        }
        expected_errors = {
            'validThenInvalid': self.format_error_but_not_really(ValidationErrors.INVALID_PARENT_NODE,
                                                                 tag=0, index_in_tag=61, index_in_tag_end=66,
                                                                 expected_parent_tag='Event'),
            'singleLevel': self.format_error_but_not_really(ValidationErrors.INVALID_PARENT_NODE,
                                                            tag=0, index_in_tag=25, index_in_tag_end=34,
                                                            expected_parent_tag='Item/Object/Geometric'),
            'singleLevelAlreadyShort':
                self.format_error_but_not_really(ValidationErrors.INVALID_PARENT_NODE,
<<<<<<< HEAD
                                                 tag=0, index_in_tag=19, index_in_tag_end=28,
=======
                                                 tag=0,
                                                 index_in_tag=19, index_in_tag_end=28,
>>>>>>> 56200545
                                                 expected_parent_tag='Item/Object/Geometric'),
            'twoLevels': self.format_error_but_not_really(ValidationErrors.INVALID_PARENT_NODE,
                                                          tag=0, index_in_tag=25, index_in_tag_end=34,
                                                          expected_parent_tag='Item/Object/Geometric'),
            'duplicate': self.format_error_but_not_really(ValidationErrors.INVALID_PARENT_NODE,
                                                          tag=0, index_in_tag=22, index_in_tag_end=26,
                                                          expected_parent_tag='Item')
        }
        self.validator(test_strings, expected_results, expected_errors)

    def test_tag_invalid(self):
        test_strings = {
            'invalidParentWithExistingGrandchild': 'InvalidEvent/Experiment-control/Geometric',
            'invalidChildWithExistingGrandchild': 'Event/InvalidEvent/Geometric',
            'invalidParentWithExistingChild': 'InvalidEvent/Geometric',
            'invalidSingle': 'InvalidEvent',
            'invalidWithExtension': 'InvalidEvent/InvalidExtension',
        }
        expected_results = {
            'invalidParentWithExistingGrandchild': 'InvalidEvent/Experiment-control/Geometric',
            'invalidChildWithExistingGrandchild': 'Event/InvalidEvent/Geometric',
            'invalidParentWithExistingChild': 'InvalidEvent/Geometric',
            'invalidSingle': 'InvalidEvent',
            'invalidWithExtension': 'InvalidEvent/InvalidExtension',
        }
        expected_errors = {
            'invalidParentWithExistingGrandchild': self.format_error_but_not_really(
                ValidationErrors.NO_VALID_TAG_FOUND, tag=0, index_in_tag=0, index_in_tag_end=12),
            'invalidChildWithExistingGrandchild': self.format_error_but_not_really(
                ValidationErrors.INVALID_PARENT_NODE, tag=0, index_in_tag=19, index_in_tag_end=28,
                expected_parent_tag="Item/Object/Geometric"),
            'invalidParentWithExistingChild': self.format_error_but_not_really(
                ValidationErrors.NO_VALID_TAG_FOUND, tag=0, index_in_tag=0, index_in_tag_end=12),
            'invalidSingle': self.format_error_but_not_really(
                ValidationErrors.NO_VALID_TAG_FOUND, tag=0, index_in_tag=0, index_in_tag_end=12),
            'invalidWithExtension': self.format_error_but_not_really(
                ValidationErrors.NO_VALID_TAG_FOUND, tag=0, index_in_tag=0, index_in_tag_end=12),
        }
        self.validator(test_strings, expected_results, expected_errors)

    def test_tag_extension_cascade(self):
        """Note we now assume all nodes are extension allowed."""
        test_strings = {
            'validTakesValue': 'Attribute/Agent-related/Trait/Age/15',
            'cascadeExtension': 'Attribute/Agent-related/Emotional-state/Awed/Cascade Extension',
            'invalidExtension': 'Event/Agent-action/Good/Time',
        }
        expected_results = {
            'validTakesValue': 'Age/15',
            'cascadeExtension': 'Awed/Cascade Extension',
            'invalidExtension': 'Agent-action/Good/Time',
        }
        expected_errors = {
            'validTakesValue': [],
            'cascadeExtension': [],
            'invalidExtension': [],
        }
        self.validator(test_strings, expected_results, expected_errors)

    # Deprecated tests
    # def test_tag_slash_at_edge(self):
    #     test_strings = {
    #         'leadingSingle': '/Event',
    #         'leadingExtension': '/Event/Extension',
    #         'leadingMultiLevel': '/Item/Object/Man-made/Vehicle/Train',
    #         'leadingMultiLevelExtension': '/Item/Object/Man-made/Vehicle/Train/Maglev',
    #         'trailingSingle': 'Event/',
    #         'trailingExtension': 'Event/Extension/',
    #         'trailingMultiLevel': 'Item/Object/Man-made/Vehicle/Train/',
    #         'trailingMultiLevelExtension': 'Item/Object/Man-made/Vehicle/Train/Maglev/',
    #         'bothSingle': '/Event/',
    #         'bothExtension': '/Event/Extension/',
    #         'bothMultiLevel': '/Item/Object/Man-made/Vehicle/Train/',
    #         'bothMultiLevelExtension': '/Item/Object/Man-made/Vehicle/Train/Maglev/',
    #     }
    #     expected_results = {
    #         'leadingSingle': 'Event',
    #         'leadingExtension': 'Event/Extension',
    #         'leadingMultiLevel': 'Train',
    #         'leadingMultiLevelExtension': 'Train/Maglev',
    #         'trailingSingle': 'Event',
    #         'trailingExtension': 'Event/Extension',
    #         'trailingMultiLevel': 'Train',
    #         'trailingMultiLevelExtension': 'Train/Maglev',
    #         'bothSingle': 'Event',
    #         'bothExtension': 'Event/Extension',
    #         'bothMultiLevel': 'Train',
    #         'bothMultiLevelExtension': 'Train/Maglev',
    #     }
    #     expected_errors = {
    #         'leadingSingle': [],
    #         'leadingExtension': [],
    #         'leadingMultiLevel': [],
    #         'leadingMultiLevelExtension': [],
    #         'trailingSingle': [],
    #         'trailingExtension': [],
    #         'trailingMultiLevel': [],
    #         'trailingMultiLevelExtension': [],
    #         'bothSingle': [],
    #         'bothExtension': [],
    #         'bothMultiLevel': [],
    #         'bothMultiLevelExtension': [],
    #     }
    #     self.validator(test_strings, expected_results, expected_errors)


class TestConvertHedStringToShort(TestConvertTag):
    def validator(self, test_strings, expected_results, expected_errors):
        super(TestConvertHedStringToShort, self).converter_base(test_strings, expected_results, expected_errors,
                                                                convert_to_short=True)

    def test_empty_strings(self):
        test_strings = {
            'emptyString': '',
        }
        expected_results = {
            'emptyString': '',
        }
        expected_errors = {
            'emptyString': []
        }
        self.validator(test_strings, expected_results, expected_errors)

    def test_string(self):
        test_strings = {
            'singleLevel': 'Event',
            'multiLevel': 'Event/Sensory-event',
            'twoSingle': 'Event,Attribute',
            'oneExtension': 'Event/Extension',
            'threeMulti': 'Event/Sensory-event,Item/Object/Man-made/Vehicle/Train,\
            Attribute/Sensory/Visual/Color/RGB-color/RGB-red/0.5',
            'simpleGroup': '(Item/Object/Man-made/Vehicle/Train,\
            Attribute/Sensory/Visual/Color/RGB-color/RGB-red/0.5)',
            'groupAndTag': '(Item/Object/Man-made/Vehicle/Train,\
            Attribute/Sensory/Visual/Color/RGB-color/RGB-red/0.5),\
            Item/Object/Man-made/Vehicle/Car',
            'nestedGroup': '((Item/Object/Man-made/Vehicle/Train,\
            Attribute/Sensory/Visual/Color/RGB-color/RGB-red/0.5),\
            Item/Object/Man-made/Vehicle/Car,Attribute/Environmental/Indoors)',
            'nestedGroup2': '(Item/Object/Man-made/Vehicle/Car,'
                            'Attribute/Environmental/Indoors,(Item/Object/Man-made/Vehicle/Train,\
                            Attribute/Sensory/Visual/Color/RGB-color/RGB-red/0.5))'
        }
        expected_results = {
            'singleLevel': 'Event',
            'multiLevel': 'Sensory-event',
            'twoSingle': 'Event,Attribute',
            'oneExtension': 'Event/Extension',
            'threeMulti': 'Sensory-event,Train,RGB-red/0.5',
            'simpleGroup': '(Train,RGB-red/0.5)',
            'groupAndTag': '(Train,RGB-red/0.5),Car',
            'nestedGroup': '((Train,RGB-red/0.5),Car,Indoors)',
            'nestedGroup2': '(Car,Indoors,(Train,RGB-red/0.5))'
        }
        expected_errors = {
            'singleLevel': [],
            'multiLevel': [],
            'twoSingle': [],
            'oneExtension': [],
            'threeMulti': [],
            'simpleGroup': [],
            'groupAndTag': [],
            'nestedGroup': [],
            'nestedGroup2': [],
        }
        self.validator(test_strings, expected_results, expected_errors)

    def test_string_invalid(self):
        single = 'InvalidEvent'
        double = 'InvalidEvent/InvalidExtension'
        test_strings = {
            'single': single,
            'double': double,
            'both': single + ',' + double,
            'singleWithTwoValid': 'Attribute,' + single + ',Event',
            'doubleWithValid': double + ',Item/Object/Man-made/Vehicle/Car/Minivan',
        }
        expected_results = {
            'single': single,
            'double': double,
            'both': single + ',' + double,
            'singleWithTwoValid': 'Attribute,' + single + ',Event',
            'doubleWithValid': double + ',Car/Minivan',
        }
        expected_errors = {
            'single': self.format_error_but_not_really(ValidationErrors.NO_VALID_TAG_FOUND,
                                                       tag=0, index_in_tag=0, index_in_tag_end=12),
            'double': self.format_error_but_not_really(ValidationErrors.NO_VALID_TAG_FOUND,
                                                       tag=0, index_in_tag=0, index_in_tag_end=12),
            'both': self.format_error_but_not_really(ValidationErrors.NO_VALID_TAG_FOUND,
                                                     tag=0, index_in_tag=0, index_in_tag_end=12)
<<<<<<< HEAD
            + self.format_error_but_not_really(ValidationErrors.NO_VALID_TAG_FOUND,
                                               tag=1, index_in_tag=0, index_in_tag_end=12),
=======
                    + self.format_error_but_not_really(ValidationErrors.NO_VALID_TAG_FOUND,
                                                       tag=1, index_in_tag=0, index_in_tag_end=12),
>>>>>>> 56200545
            'singleWithTwoValid': self.format_error_but_not_really(ValidationErrors.NO_VALID_TAG_FOUND,
                                                                   tag=1, index_in_tag=0, index_in_tag_end=12),
            'doubleWithValid': self.format_error_but_not_really(ValidationErrors.NO_VALID_TAG_FOUND,
                                                                tag=0, index_in_tag=0, index_in_tag_end=12),
        }
        self.validator(test_strings, expected_results, expected_errors)

    def test_string_spaces_start_end(self):
        test_strings = {
            'leadingSpace': ' Attribute/Informational/Label/Unique Value',
            'trailingSpace': 'Attribute/Informational/Label/Unique Value ',
            'bothSpace': ' Attribute/Informational/Label/Unique Value ',
            'leadingSpaceTwo': ' Attribute/Informational/Label/Unique Value,Event',
            'trailingSpaceTwo': 'Event,Attribute/Informational/Label/Unique Value ',
            'bothSpaceTwo': ' Event,Attribute/Informational/Label/Unique Value ',
        }
        expected_results = {
            'leadingSpace': 'Label/Unique Value',
            'trailingSpace': 'Label/Unique Value',
            'bothSpace': 'Label/Unique Value',
            'leadingSpaceTwo': 'Label/Unique Value,Event',
            'trailingSpaceTwo': 'Event,Label/Unique Value',
            'bothSpaceTwo': 'Event,Label/Unique Value',
        }
        expected_errors = {
            'leadingSpace': [],
            'trailingSpace': [],
            'bothSpace': [],
            'leadingSpaceTwo': [],
            'trailingSpaceTwo': [],
            'bothSpaceTwo': [],
        }
        self.validator(test_strings, expected_results, expected_errors)

    # Deprecated tests
    # def test_string_slash_start_end(self):
    #     test_strings = {
    #         'leadingSingle': '/Event',
    #         'leadingMultiLevel': '/Object/Man-made/Vehicle/Train',
    #         'trailingSingle': 'Event/',
    #         'trailingMultiLevel': 'Object/Man-made/Vehicle/Train/',
    #         'bothSingle': '/Event/',
    #         'bothMultiLevel': '/Object/Man-made/Vehicle/Train/',
    #         'twoMixedOuter': '/Event,Object/Man-made/Vehicle/Train/',
    #         'twoMixedInner': 'Event/,/Object/Man-made/Vehicle/Train',
    #         'twoMixedBoth': '/Event/,/Object/Man-made/Vehicle/Train/',
    #         'twoMixedBothGroup': '(/Event/,/Object/Man-made/Vehicle/Train/)',
    #     }
    #     expected_event = 'Event'
    #     expected_train = 'Train'
    #     expected_mixed = expected_event + ',' + expected_train
    #     expected_results = {
    #         'leadingSingle': expected_event,
    #         'leadingMultiLevel': expected_train,
    #         'trailingSingle': expected_event,
    #         'trailingMultiLevel': expected_train,
    #         'bothSingle': expected_event,
    #         'bothMultiLevel': expected_train,
    #         'twoMixedOuter': expected_mixed,
    #         'twoMixedInner': expected_mixed,
    #         'twoMixedBoth': expected_mixed,
    #         'twoMixedBothGroup': '(' + expected_mixed + ')',
    #     }
    #     expected_errors = {
    #         'leadingSingle': [],
    #         'leadingMultiLevel': [],
    #         'trailingSingle': [],
    #         'trailingMultiLevel': [],
    #         'bothSingle': [],
    #         'bothMultiLevel': [],
    #         'twoMixedOuter': [],
    #         'twoMixedInner': [],
    #         'twoMixedBoth': [],
    #         'twoMixedBothGroup': [],
    #     }
    #     self.validator(test_strings, expected_results, expected_errors)

    # Deprecated tests
    # def test_string_extra_slash_space(self):
    #     test_strings = {
    #         'twoLevelDoubleSlash': 'Event//Extension',
    #         'threeLevelDoubleSlash': 'Item//Object//Geometric',
    #         'tripleSlashes': 'Item///Object///Geometric',
    #         'mixedSingleAndDoubleSlashes': 'Item///Object/Geometric',
    #         'singleSlashWithSpace': 'Event/ Extension',
    #         'doubleSlashSurroundingSpace': 'Event/ /Extension',
    #         'doubleSlashThenSpace': 'Event// Extension',
    #         'sosPattern': 'Event///   ///Extension',
    #         'alternatingSlashSpace': 'Item/ / Object/ / Geometric',
    #         'leadingDoubleSlash': '//Event/Extension',
    #         'trailingDoubleSlash': 'Event/Extension//',
    #         'leadingDoubleSlashWithSpace': '/ /Event/Extension',
    #         'trailingDoubleSlashWithSpace': 'Event/Extension/ /',
    #     }
    #     expected_event_extension = 'Event/Extension'
    #     expected_geometric = 'Geometric'
    #     expected_results = {
    #         'twoLevelDoubleSlash': expected_event_extension,
    #         'threeLevelDoubleSlash': expected_geometric,
    #         'tripleSlashes': expected_geometric,
    #         'mixedSingleAndDoubleSlashes': expected_geometric,
    #         'singleSlashWithSpace': expected_event_extension,
    #         'doubleSlashSurroundingSpace': expected_event_extension,
    #         'doubleSlashThenSpace': expected_event_extension,
    #         'sosPattern': expected_event_extension,
    #         'alternatingSlashSpace': expected_geometric,
    #         'leadingDoubleSlash': expected_event_extension,
    #         'trailingDoubleSlash': expected_event_extension,
    #         'leadingDoubleSlashWithSpace': expected_event_extension,
    #         'trailingDoubleSlashWithSpace': expected_event_extension,
    #     }
    #     expected_errors = {
    #         'twoLevelDoubleSlash': [],
    #         'threeLevelDoubleSlash': [],
    #         'tripleSlashes': [],
    #         'mixedSingleAndDoubleSlashes': [],
    #         'singleSlashWithSpace': [],
    #         'doubleSlashSurroundingSpace': [],
    #         'doubleSlashThenSpace': [],
    #         'sosPattern': [],
    #         'alternatingSlashSpace': [],
    #         'leadingDoubleSlash': [],
    #         'trailingDoubleSlash': [],
    #         'leadingDoubleSlashWithSpace': [],
    #         'trailingDoubleSlashWithSpace': [],
    #     }
    #     self.validator(test_strings, expected_results, expected_errors)


class TestConvertHedStringToLong(TestConvertTag):
    def validator(self, test_strings, expected_results, expected_errors):
        super(TestConvertHedStringToLong, self).converter_base(test_strings, expected_results, expected_errors,
                                                               convert_to_short=False)

    def test_empty_strings(self):
        test_strings = {
            'emptyString': '',
        }
        expected_results = {
            'emptyString': '',
        }
        expected_errors = {
            'emptyString': []
        }
        self.validator(test_strings, expected_results, expected_errors)

    def test_string(self):
        test_strings = {
            'singleLevel': 'Event',
            'multiLevel': 'Sensory-event',
            'twoSingle': 'Event,Attribute',
            'oneExtension': 'Event/Extension',
            'threeMulti': 'Sensory-event,Train,RGB-red/0.5',
            'simpleGroup': '(Train,RGB-red/0.5)',
            'groupAndTag': '(Train,RGB-red/0.5),Car',
            'nestedGroup': '((Train,RGB-red/0.5),Car,Indoors)',
            'nestedGroup2': '(Car,Indoors,(Train,RGB-red/0.5))'
        }
        expected_results = {
            'singleLevel': 'Event',
            'multiLevel': 'Event/Sensory-event',
            'twoSingle': 'Event,Attribute',
            'oneExtension': 'Event/Extension',
            'threeMulti': 'Event/Sensory-event,Item/Object/Man-made/Vehicle/Train,' +
            'Attribute/Sensory/Visual/Color/RGB-color/RGB-red/0.5',
            'simpleGroup': '(Item/Object/Man-made/Vehicle/Train,Attribute/Sensory/Visual/Color/RGB-color/RGB-red/0.5)',
            'groupAndTag': '(Item/Object/Man-made/Vehicle/Train,' +
            'Attribute/Sensory/Visual/Color/RGB-color/RGB-red/0.5),Item/Object/Man-made/Vehicle/Car',
            'nestedGroup': '((Item/Object/Man-made/Vehicle/Train,' +
                           'Attribute/Sensory/Visual/Color/RGB-color/RGB-red/0.5),' +
                           'Item/Object/Man-made/Vehicle/Car,Attribute/Environmental/Indoors)',
            'nestedGroup2': '(Item/Object/Man-made/Vehicle/Car,Attribute/Environmental/Indoors,' +
                            '(Item/Object/Man-made/Vehicle/Train,Attribute/Sensory/Visual/Color/RGB-color/RGB-red/0.5))'
        }
        expected_errors = {
            'singleLevel': [],
            'multiLevel': [],
            'twoSingle': [],
            'oneExtension': [],
            'threeMulti': [],
            'simpleGroup': [],
            'groupAndTag': [],
            'nestedGroup': [],
            'nestedGroup2': [],
        }
        self.validator(test_strings, expected_results, expected_errors)

    def test_string_invalid(self):
        single = 'InvalidEvent'
        double = 'InvalidEvent/InvalidExtension'
        test_strings = {
            'single': single,
            'double': double,
            'both': single + ',' + double,
            'singleWithTwoValid': 'Attribute,' + single + ',Event',
            'doubleWithValid': double + ',Car/Minivan',
        }
        expected_results = {
            'single': single,
            'double': double,
            'both': single + ',' + double,
            'singleWithTwoValid': 'Attribute,' + single + ',Event',
            'doubleWithValid': double + ',Item/Object/Man-made/Vehicle/Car/Minivan',
        }
        expected_errors = {
            'single': self.format_error_but_not_really(ValidationErrors.NO_VALID_TAG_FOUND,
                                                       tag=0, index_in_tag=0, index_in_tag_end=12),
            'double': self.format_error_but_not_really(ValidationErrors.NO_VALID_TAG_FOUND,
                                                       tag=0, index_in_tag=0, index_in_tag_end=12),
            'both': self.format_error_but_not_really(ValidationErrors.NO_VALID_TAG_FOUND,
                                                     tag=0, index_in_tag=0, index_in_tag_end=12)
<<<<<<< HEAD
            + self.format_error_but_not_really(ValidationErrors.NO_VALID_TAG_FOUND,
                                               tag=1, index_in_tag=0, index_in_tag_end=12),
=======
                    + self.format_error_but_not_really(ValidationErrors.NO_VALID_TAG_FOUND,
                                                       tag=1, index_in_tag=0, index_in_tag_end=12),
>>>>>>> 56200545
            'singleWithTwoValid': self.format_error_but_not_really(ValidationErrors.NO_VALID_TAG_FOUND,
                                                                   tag=1, index_in_tag=0, index_in_tag_end=12),
            'doubleWithValid': self.format_error_but_not_really(ValidationErrors.NO_VALID_TAG_FOUND,
                                                                tag=0, index_in_tag=0, index_in_tag_end=12),
        }
        self.validator(test_strings, expected_results, expected_errors)

    def test_string_spaces_start_end(self):
        test_strings = {
            'leadingSpace': ' Label/Unique Value',
            'trailingSpace': 'Label/Unique Value ',
            'bothSpace': ' Label/Unique Value ',
            'leadingSpaceTwo': ' Label/Unique Value,Event',
            'trailingSpaceTwo': 'Event,Label/Unique Value ',
            'bothSpaceTwo': ' Event,Label/Unique Value ',
        }
        expected_results = {
            'leadingSpace': 'Attribute/Informational/Label/Unique Value',
            'trailingSpace': 'Attribute/Informational/Label/Unique Value',
            'bothSpace': 'Attribute/Informational/Label/Unique Value',
            'leadingSpaceTwo': 'Attribute/Informational/Label/Unique Value,Event',
            'trailingSpaceTwo': 'Event,Attribute/Informational/Label/Unique Value',
            'bothSpaceTwo': 'Event,Attribute/Informational/Label/Unique Value',
        }
        expected_errors = {
            'leadingSpace': [],
            'trailingSpace': [],
            'bothSpace': [],
            'leadingSpaceTwo': [],
            'trailingSpaceTwo': [],
            'bothSpaceTwo': [],
        }
        self.validator(test_strings, expected_results, expected_errors)

    # Deprecated tests
    # def test_string_slash_start_end(self):
    #     test_strings = {
    #         'leadingSingle': '/Event',
    #         'leadingMultiLevel': '/Vehicle/Train',
    #         'trailingSingle': 'Event/',
    #         'trailingMultiLevel': 'Vehicle/Train/',
    #         'bothSingle': '/Event/',
    #         'bothMultiLevel': '/Vehicle/Train/',
    #         'twoMixedOuter': '/Event,Vehicle/Train/',
    #         'twoMixedInner': 'Event/,/Vehicle/Train',
    #         'twoMixedBoth': '/Event/,/Vehicle/Train/',
    #         'twoMixedBothGroup': '(/Event/,/Vehicle/Train/)',
    #     }
    #     expected_event = 'Event'
    #     expected_train = 'Item/Object/Man-made/Vehicle/Train'
    #     expected_mixed = expected_event + ',' + expected_train
    #     expected_results = {
    #         'leadingSingle': expected_event,
    #         'leadingMultiLevel': expected_train,
    #         'trailingSingle': expected_event,
    #         'trailingMultiLevel': expected_train,
    #         'bothSingle': expected_event,
    #         'bothMultiLevel': expected_train,
    #         'twoMixedOuter': expected_mixed,
    #         'twoMixedInner': expected_mixed,
    #         'twoMixedBoth': expected_mixed,
    #         'twoMixedBothGroup': '(' + expected_mixed + ')',
    #     }
    #     expected_errors = {
    #         'leadingSingle': [],
    #         'leadingMultiLevel': [],
    #         'trailingSingle': [],
    #         'trailingMultiLevel': [],
    #         'bothSingle': [],
    #         'bothMultiLevel': [],
    #         'twoMixedOuter': [],
    #         'twoMixedInner': [],
    #         'twoMixedBoth': [],
    #         'twoMixedBothGroup': [],
    #     }
    #     self.validator(test_strings, expected_results, expected_errors)

    # def test_string_extra_slash_space(self):
    #     test_strings = {
    #         'twoLevelDoubleSlash': 'Event//Extension',
    #         'threeLevelDoubleSlash': 'Vehicle//Boat//Tanker',
    #         'tripleSlashes': 'Vehicle///Boat///Tanker',
    #         'mixedSingleAndDoubleSlashes': 'Vehicle///Boat/Tanker',
    #         'singleSlashWithSpace': 'Event/ Extension',
    #         'doubleSlashSurroundingSpace': 'Event/ /Extension',
    #         'doubleSlashThenSpace': 'Event// Extension',
    #         'sosPattern': 'Event///   ///Extension',
    #         'alternatingSlashSpace': 'Vehicle/ / Boat/ / Tanker',
    #         'leadingDoubleSlash': '//Event/Extension',
    #         'trailingDoubleSlash': 'Event/Extension//',
    #         'leadingDoubleSlashWithSpace': '/ /Event/Extension',
    #         'trailingDoubleSlashWithSpace': 'Event/Extension/ /',
    #     }
    #     expected_event_extension = 'Event/Extension'
    #     expected_tanker = 'Item/Object/Man-made/Vehicle/Boat/Tanker'
    #     expected_results = {
    #         'twoLevelDoubleSlash': expected_event_extension,
    #         'threeLevelDoubleSlash': expected_tanker,
    #         'tripleSlashes': expected_tanker,
    #         'mixedSingleAndDoubleSlashes': expected_tanker,
    #         'singleSlashWithSpace': expected_event_extension,
    #         'doubleSlashSurroundingSpace': expected_event_extension,
    #         'doubleSlashThenSpace': expected_event_extension,
    #         'sosPattern': expected_event_extension,
    #         'alternatingSlashSpace': expected_tanker,
    #         'leadingDoubleSlash': expected_event_extension,
    #         'trailingDoubleSlash': expected_event_extension,
    #         'leadingDoubleSlashWithSpace': expected_event_extension,
    #         'trailingDoubleSlashWithSpace': expected_event_extension,
    #     }
    #     expected_errors = {
    #         'twoLevelDoubleSlash': [],
    #         'threeLevelDoubleSlash': [],
    #         'tripleSlashes': [],
    #         'mixedSingleAndDoubleSlashes': [],
    #         'singleSlashWithSpace': [],
    #         'doubleSlashSurroundingSpace': [],
    #         'doubleSlashThenSpace': [],
    #         'sosPattern': [],
    #         'alternatingSlashSpace': [],
    #         'leadingDoubleSlash': [],
    #         'trailingDoubleSlash': [],
    #         'leadingDoubleSlashWithSpace': [],
    #         'trailingDoubleSlashWithSpace': [],
    #     }
    #     self.validator(test_strings, expected_results, expected_errors)


if __name__ == "__main__":
    unittest.main()<|MERGE_RESOLUTION|>--- conflicted
+++ resolved
@@ -24,15 +24,11 @@
                 string_result = test_string_obj.get_as_long()
             expected_params = expected_errors[test_key]
             expected_result = expected_results[test_key]
-<<<<<<< HEAD
-
-            expected_issue = self.really_format_errors(error_handler, hed_string=test_string_obj,
-                                                       params=expected_params)
-=======
+
             expected_issue = self.really_format_errors(error_handler, hed_string=test_string_obj,
                                                        params=expected_params)
             error_handler.add_context_to_issues(test_issues)
->>>>>>> 56200545
+
             # print(test_key)
             # print(expected_issue)
             # print(test_issues)
@@ -154,12 +150,7 @@
                                                  expected_parent_tag='Item/Object/Geometric'),
             'partialDuplicate':
                 self.format_error_but_not_really(ValidationErrors.INVALID_PARENT_NODE, tag=0,
-<<<<<<< HEAD
-                                                 index_in_tag=10, index_in_tag_end=14,
-                                                 expected_parent_tag='Item'),
-=======
                                                  index_in_tag=10, index_in_tag_end=14, expected_parent_tag='Item'),
->>>>>>> 56200545
         }
         self.validator(test_strings, expected_results, expected_errors)
 
@@ -336,12 +327,7 @@
                                                             expected_parent_tag='Item/Object/Geometric'),
             'singleLevelAlreadyShort':
                 self.format_error_but_not_really(ValidationErrors.INVALID_PARENT_NODE,
-<<<<<<< HEAD
                                                  tag=0, index_in_tag=19, index_in_tag_end=28,
-=======
-                                                 tag=0,
-                                                 index_in_tag=19, index_in_tag_end=28,
->>>>>>> 56200545
                                                  expected_parent_tag='Item/Object/Geometric'),
             'twoLevels': self.format_error_but_not_really(ValidationErrors.INVALID_PARENT_NODE,
                                                           tag=0, index_in_tag=25, index_in_tag_end=34,
@@ -533,13 +519,8 @@
                                                        tag=0, index_in_tag=0, index_in_tag_end=12),
             'both': self.format_error_but_not_really(ValidationErrors.NO_VALID_TAG_FOUND,
                                                      tag=0, index_in_tag=0, index_in_tag_end=12)
-<<<<<<< HEAD
-            + self.format_error_but_not_really(ValidationErrors.NO_VALID_TAG_FOUND,
-                                               tag=1, index_in_tag=0, index_in_tag_end=12),
-=======
                     + self.format_error_but_not_really(ValidationErrors.NO_VALID_TAG_FOUND,
                                                        tag=1, index_in_tag=0, index_in_tag_end=12),
->>>>>>> 56200545
             'singleWithTwoValid': self.format_error_but_not_really(ValidationErrors.NO_VALID_TAG_FOUND,
                                                                    tag=1, index_in_tag=0, index_in_tag_end=12),
             'doubleWithValid': self.format_error_but_not_really(ValidationErrors.NO_VALID_TAG_FOUND,
@@ -751,13 +732,8 @@
                                                        tag=0, index_in_tag=0, index_in_tag_end=12),
             'both': self.format_error_but_not_really(ValidationErrors.NO_VALID_TAG_FOUND,
                                                      tag=0, index_in_tag=0, index_in_tag_end=12)
-<<<<<<< HEAD
-            + self.format_error_but_not_really(ValidationErrors.NO_VALID_TAG_FOUND,
-                                               tag=1, index_in_tag=0, index_in_tag_end=12),
-=======
                     + self.format_error_but_not_really(ValidationErrors.NO_VALID_TAG_FOUND,
                                                        tag=1, index_in_tag=0, index_in_tag_end=12),
->>>>>>> 56200545
             'singleWithTwoValid': self.format_error_but_not_really(ValidationErrors.NO_VALID_TAG_FOUND,
                                                                    tag=1, index_in_tag=0, index_in_tag_end=12),
             'doubleWithValid': self.format_error_but_not_really(ValidationErrors.NO_VALID_TAG_FOUND,

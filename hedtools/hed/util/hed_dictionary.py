"""
This module contains the Hed_Dictionary class which encapsulates all HED tags, tag attributes, unit classes, and
unit class attributes in a dictionary.

The dictionary is a dictionary of dictionaries. The dictionary names are
'default', 'extensionAllowed', 'isNumeric', 'position', 'predicateType', 'recommended', 'required', 'requireChild',
'tags', 'takesValue', 'unique', 'units', and 'unitClass'.
"""

from defusedxml.ElementTree import parse


# These need to match the attributes/element name/etc used to load from the xml
class HedKey:
    Default='default'
    ExtensionAllowed='extensionAllowed'
    IsNumeric='isNumeric'
    Position='position'
    PredicateType='predicateType'
    Recommended='recommended'
    RequiredPrefix='required'
    RequireChild='requireChild'
    AllTags='tags'
    TakesValue='takesValue'
    Unique='unique'
    UnitClass='unitClass'

    # Default Units for Type
    DefaultUnits='defaultUnits'
    Units='units'

    SIUnit='SIUnit'
    UnitSymbol='unitSymbol'

    SIUnitModifier='SIUnitModifier'
    SIUnitSymbolModifier='SIUnitSymbolModifier'

    # If this is a valid HED3 spec, this allow mapping from short to long.
    ShortTags='shortTags'


class HedDictionary:
    TAG_DICTIONARY_KEYS = [HedKey.Default, HedKey.ExtensionAllowed, HedKey.IsNumeric, HedKey.Position,
                           HedKey.PredicateType, HedKey.Recommended, HedKey.RequiredPrefix, HedKey.RequireChild,
                           HedKey.AllTags, HedKey.TakesValue, HedKey.Unique, HedKey.UnitClass]
    UNIT_CLASS_DICTIONARY_KEYS = [HedKey.SIUnit, HedKey.UnitSymbol]
    UNIT_MODIFIER_DICTIONARY_KEYS = [HedKey.SIUnitModifier, HedKey.SIUnitSymbolModifier]

    # These should mostly match the HedKey values above.
    # These are repeated here for clarification primarily
    DEFAULT_UNITS_FOR_TYPE_ATTRIBUTE = HedKey.DefaultUnits
    DEFAULT_UNIT_FOR_OLD_UNIT_CLASS_ATTRIBUTE = HedKey.Default
    UNIT_CLASS_ELEMENT = HedKey.UnitClass
    UNIT_CLASS_UNIT_ELEMENT = 'unit'
    UNIT_CLASS_UNITS_ELEMENT = HedKey.Units
    UNIT_MODIFIER_ELEMENT = 'unitModifier'

    VERSION_ATTRIBUTE = 'version'

    def __init__(self, hed_xml_file_path):
        """Constructor for the Hed_Dictionary class.

        Parameters
        ----------
        hed_xml_file_path: str
            The path to a HED XML file.

        Returns
        -------
        HedDictionary
            A Hed_Dictionary object.

        """
        self.no_duplicate_tags = True
        self.root_element = self._find_root_element(hed_xml_file_path)
        # Used to find parent elements of XML nodes for file parsing
        self._parent_map = {c: p for p in self.root_element.iter() for c in p}
        self._populate_dictionaries()

    def get_root_element(self):
        """Gets the root element of the HED XML file.

        Parameters
        ----------

        Returns
        -------
        Element
            The root element of the HED XML file.

        """
        return self.root_element

    def get_dictionaries(self):
        """Gets a dictionary of dictionaries that contains all of the tags, tag attributes, unit class units, and unit
           class attributes

        Parameters
        ----------

        Returns
        -------
        dict
            A dictionary of dictionaries that contains all of the tags, tag attributes, unit class units, and unit
            class attributes

        """
        return self.dictionaries

    def has_duplicate_tags(self):
        """Converting functions don't make much sense to work if we have duplicate tags and are disabled"""
        return not self.no_duplicate_tags

    def _populate_dictionaries(self):
        """Populates a dictionary of dictionaries that contains all of the tags, tag attributes, unit class units,
           and unit class attributes.

        Parameters
        ----------

        Returns
        -------
        dict
            A dictionary of dictionaries that contains all of the tags, tag attributes, unit class units, and unit class
            attributes.

        """
        self.dictionaries = {}
        self._populate_tag_dictionaries()
        self._populate_unit_class_dictionaries()
        self._populate_unit_modifier_dictionaries()
        self._populate_short_tag_dict()
        self._add_hed3_compatible_tags()

    @property
    def short_tag_mapping(self):
        """This returns the short->long tag dictionary if we have a hed3 compatible schema."""
        if self.no_duplicate_tags:
            return self.dictionaries[HedKey.ShortTags]
        return None

    def get_all_forms_of_tag(self, short_tag_to_check):
        """Given a short tag, return all the longer versions of it.

            eg: "definition" will return
                    ["definition", "informational/definition", "attribute/informational/definition"]
        """
        try:
            tag_entry = self.short_tag_mapping[short_tag_to_check.lower()]
        except KeyError:
            return []

        split_tags = tag_entry.lower().split("/")
        final_tag = ""
        all_forms = []
        for tag in reversed(split_tags):
            final_tag = tag + "/" + final_tag
            all_forms.append(final_tag)

        return all_forms

    def _populate_tag_dictionaries(self):
        """Populates a dictionary of dictionaries associated with tags and their attributes.

        Parameters
        ----------

        Returns
        -------
        dict
            A dictionary of dictionaries that has been populated with dictionaries associated with tag attributes.

        """
        for dict_key in HedDictionary.TAG_DICTIONARY_KEYS:
            tags, tag_elements = self.get_tags_by_attribute(dict_key)
            if HedKey.ExtensionAllowed == dict_key:
                child_tags = self._get_all_child_tags(tag_elements)
                child_tags_dictionary = self._string_list_to_lowercase_dictionary(child_tags)
                tag_dictionary = self._string_list_to_lowercase_dictionary(tags)
                tag_dictionary.update(child_tags_dictionary)
            elif HedKey.Default == dict_key or \
                    HedKey.UnitClass == dict_key:
                tag_dictionary = self._populate_tag_to_attribute_dictionary(tags, tag_elements, dict_key)
            elif HedKey.AllTags == dict_key:
                tags = self.get_all_tags()[0]
                tag_dictionary = self._string_list_to_lowercase_dictionary(tags)
            else:
                tag_dictionary = self._string_list_to_lowercase_dictionary(tags)
            self.dictionaries[dict_key] = tag_dictionary

    def _populate_unit_class_dictionaries(self):
        """Populates a dictionary of dictionaries associated with all of the unit classes, unit class units, and unit
           class default units.

        Parameters
        ----------

        Returns
        -------
        dict
            A dictionary of dictionaries associated with all of the unit classes, unit class units, and unit class
            default units.

        """
        unit_class_elements = self._get_elements_by_name(self.UNIT_CLASS_ELEMENT)
        if len(unit_class_elements) == 0:
            self.has_unit_classes = False
            return
        self.has_unit_classes = True
        self._populate_unit_class_default_unit_dictionary(unit_class_elements)
        self._populate_unit_class_units_dictionary(unit_class_elements)

    def _populate_unit_modifier_dictionaries(self):
        """

        Returns
        -------

        """
        unit_modifier_elements = self._get_elements_by_name(self.UNIT_MODIFIER_ELEMENT)
        if len(unit_modifier_elements) == 0:
            self.has_unit_modifiers = False
            return
        self.has_unit_modifiers = True
        for unit_modifier_key in self.UNIT_MODIFIER_DICTIONARY_KEYS:
            self.dictionaries[unit_modifier_key] = {}
        for unit_modifier_element in unit_modifier_elements:
            unit_modifier_name = self._get_element_tag_value(unit_modifier_element)
            for unit_modifier_key in self.UNIT_MODIFIER_DICTIONARY_KEYS:
                self.dictionaries[unit_modifier_key][unit_modifier_name] = unit_modifier_element.get(unit_modifier_key)

    def find_duplicate_tags(self):
        """Finds all tags that are not unique.

        Returns
        -------
            dict: (duplicate_tag_name : list of tag entries with this name)
        """
        duplicate_dict = {}
        short_tag_dict = self.dictionaries[HedKey.ShortTags]
        for tag_name in short_tag_dict:
            modified_name = f'{tag_name}'
            if isinstance(short_tag_dict[tag_name], list):
                duplicate_dict[modified_name] = short_tag_dict[tag_name]

        return duplicate_dict

    def dupe_tag_iter(self, return_detailed_info=False):
        """Returns an iterator that goes over each line of the duplicate tags dict, including descriptive ones."""
        duplicate_dict = self.find_duplicate_tags()
        for tag_name in duplicate_dict:
            if return_detailed_info:
                yield f"Duplicate tag found {tag_name} - {len(duplicate_dict[tag_name])} versions"
            for tag_entry in duplicate_dict[tag_name]:
                # if return_detailed_info:
                #     yield f"\t{tag_entry.short_org_tag}: {tag_entry.long_org_tag}"
                # else:
                yield f"{tag_entry}"

    def _populate_short_tag_dict(self):
        """Create a mapping from the short version of a tag to the long version.

           """
        self.no_duplicate_tags = True
        base_tag_dict = self.dictionaries[HedKey.AllTags]
        new_short_tag_dict = {}
        for tag, unformatted_tag in base_tag_dict.items():
            split_tags = unformatted_tag.split("/")
            short_tag = split_tags[-1]
            if short_tag == "#":
                continue
            short_clean_tag = short_tag.lower()
            new_tag_entry = unformatted_tag
            if short_clean_tag not in new_short_tag_dict:
                new_short_tag_dict[short_clean_tag] = new_tag_entry
            else:
                self.no_duplicate_tags = False
                if not isinstance(new_short_tag_dict[short_clean_tag], list):
                    new_short_tag_dict[short_clean_tag] = [new_short_tag_dict[short_clean_tag]]
                new_short_tag_dict[short_clean_tag].append(new_tag_entry)
        self.dictionaries[HedKey.ShortTags] = new_short_tag_dict

    def _add_hed3_compatible_tags(self):
        """Adds the short and intermediate tags to the appropriate dictionaries if this is hed3 compatible."""
        if self.no_duplicate_tags:
            for dict_key in self.TAG_DICTIONARY_KEYS:
                tag_dictionary = self.dictionaries[dict_key]
                new_entries = {}
                for tag, value in tag_dictionary.items():
                    split_tags = tag.split("/")
                    final_tag = ""
                    for tag in reversed(split_tags):
                        final_tag = tag + "/" + final_tag
                        # We need to include the #, but make sure we don't create a tag with just # alone.
                        if tag == "#":
                            continue
                        # Remove extra trailing slash.
                        new_entries[final_tag[:-1]] = value
                tag_dictionary.update(new_entries)

    def _populate_unit_class_units_dictionary(self, unit_class_elements):
        """Populates a dictionary that contains unit class units.

        Parameters
        ----------
        unit_class_elements: list
            A list of unit class elements.

        Returns
        -------
        dict
            A dictionary that contains all the unit class units.

        """
        self.dictionaries[HedKey.Units] = {}
        for unit_class_key in self.UNIT_CLASS_DICTIONARY_KEYS:
            self.dictionaries[unit_class_key] = {}
        for unit_class_element in unit_class_elements:
            element_name = self._get_element_tag_value(unit_class_element)
            element_units = self._get_elements_by_name(self.UNIT_CLASS_UNIT_ELEMENT, unit_class_element)
            if not element_units:
                element_units = self._get_element_tag_value(unit_class_element, self.UNIT_CLASS_UNITS_ELEMENT)
                units = element_units.split(',')
                units_list = list(map(lambda unit: unit.lower(), units))
                self.dictionaries[HedKey.Units][element_name] = units_list
                continue
            element_unit_names = list(map(lambda element: element.text, element_units))
            self.dictionaries[HedKey.Units][element_name] = element_unit_names
            for element_unit in element_units:
                unit_name = element_unit.text
                for unit_class_key in self.UNIT_CLASS_DICTIONARY_KEYS:
                    self.dictionaries[unit_class_key][unit_name] = element_unit.get(unit_class_key)

    def _populate_unit_class_default_unit_dictionary(self, unit_class_elements):
        """Populates a dictionary that contains unit class default units.

        Parameters
        ----------
        unit_class_elements: list
            A list of unit class elements.

        Returns
        -------
        dict
            A dictionary that contains all the unit class default units.

        """
        self.dictionaries[HedKey.DefaultUnits] = {}
        for unit_class_element in unit_class_elements:
            unit_class_element_name = self._get_element_tag_value(unit_class_element)
            default_unit = unit_class_element.get(self.DEFAULT_UNITS_FOR_TYPE_ATTRIBUTE)
            if default_unit is None:
                self.dictionaries[HedKey.DefaultUnits][unit_class_element_name] = \
                    unit_class_element.attrib[HedDictionary.DEFAULT_UNIT_FOR_OLD_UNIT_CLASS_ATTRIBUTE]
            else:
                self.dictionaries[HedKey.DefaultUnits][unit_class_element_name] = default_unit

    def _populate_tag_to_attribute_dictionary(self, tag_list, tag_element_list, attribute_name):
        """Populates the dictionaries associated with default unit tags in the attribute dictionary.

        Parameters
        ----------
        tag_list: list
            A list containing tags that have a specific attribute.
        tag_element_list: list
            A list containing tag elements that have a specific attribute.
        attribute_name: str
            The name of the attribute associated with the tags and tag elements.

        Returns
        -------
        dict
            The attribute dictionary that has been populated with dictionaries associated with tags.

        """
        dictionary = {}
        for index, tag in enumerate(tag_list):
            dictionary[tag.lower()] = tag_element_list[index].attrib[attribute_name]
        return dictionary

    def _string_list_to_lowercase_dictionary(self, string_list):
        """Converts a string list into a dictionary. The keys in the dictionary will be the lowercase values of the
           strings in the list.

        Parameters
        ----------
        string_list: list
            A list containing string elements.

        Returns
        -------
        dict
            A dictionary containing the strings in the list.

        """
        lowercase_dictionary = {}
        for string_element in string_list:
            lowercase_dictionary[string_element.lower()] = string_element
        return lowercase_dictionary

    def _find_root_element(self, hed_xml_file_path):
        """Parses a XML file and returns the root element.

        Parameters
        ----------
        hed_xml_file_path: str
            The path to a HED XML file.

        Returns
        -------
        RestrictedElement
            The root element of the HED XML file.

        """
        tree = parse(hed_xml_file_path)
        return tree.getroot()

    def _get_ancestor_tag_names(self, tag_element):
        """Gets all the ancestor tag names of a tag element.

        Parameters
        ----------
        tag_element: Element
            A tag element in the HED XML file.

        Returns
        -------
        list
            A list containing all of the ancestor tag names of a given tag.

        """
        ancestor_tags = []
        parent_tag_name = self._get_parent_tag_name(tag_element)
<<<<<<< HEAD
        parent_element = tag_element.find('..')
        while parent_tag_name:
            ancestor_tags.append(parent_tag_name)
            parent_tag_name = self._get_parent_tag_name(parent_element)
            parent_element = parent_element.find('..')
=======
        parent_element = self._parent_map[tag_element]
        while parent_tag_name:
            ancestor_tags.append(parent_tag_name)
            parent_tag_name = self._get_parent_tag_name(parent_element)
            if parent_tag_name:
                parent_element = self._parent_map[parent_element]
>>>>>>> 09bf45aa
        return ancestor_tags

    def _get_element_tag_value(self, element, tag_name='name'):
        """Gets the value of the element's tag.

        Parameters
        ----------
        element: Element
            A element in the HED XML file.
        tag_name: str
            The name of the XML element's tag. The default is 'name'.

        Returns
        -------
        str
            The value of the element's tag. If the element doesn't have the tag then it will return an empty string.

        """
        return element.find(tag_name).text

    def _get_parent_tag_name(self, tag_element):
        """Gets the name of the tag parent element.

        Parameters
        ----------
        tag_element: Element
            A tag element in the HED XML file.

        Returns
        -------
        str
            The name of the tag element's parent. If there is no parent tag then an empty string is returned.

        """
<<<<<<< HEAD
        parent_tag_element = tag_element.find('..')
=======
        parent_tag_element = self._parent_map[tag_element]
>>>>>>> 09bf45aa
        if parent_tag_element is not None:
            return parent_tag_element.findtext('name')
        else:
            return ''

    def _get_tag_path_from_tag_element(self, tag_element):
        """Gets the tag path from a given tag element.

        Parameters
        ----------
        tag_element: Element
            A tag element in the HED XML file.

        Returns
        -------
        str
            A tag path which is typically referred to as a tag. The tag and it's ancestor tags will be separated by /'s.

        """
        ancestor_tag_names = self._get_ancestor_tag_names(tag_element)
        ancestor_tag_names.insert(0, self._get_element_tag_value(tag_element))
        ancestor_tag_names.reverse()
        return '/'.join(ancestor_tag_names)

    def get_tags_by_attribute(self, attribute_name):
        """Gets the tag that have a specific attribute.

        Parameters
        ----------
        attribute_name: str
            The name of the attribute associated with the tags.

        Returns
        -------
        tuple
            A tuple containing tags and tag elements that have a specified attribute.

        """
        tags = []
        tag_elements = self.root_element.findall('.//node[@%s]' % attribute_name)
        for attribute_tag_element in tag_elements:
            tag = self._get_tag_path_from_tag_element(attribute_tag_element)
            tags.append(tag)
        return tags, tag_elements

    def get_all_tags(self, tag_element_name='node'):
        """Gets the tags that have a specific attribute.

        Parameters
        ----------
        tag_element_name: str
            The XML tag name of the tag elements. The default is 'node'.

        Returns
        -------
        tuple
            A tuple containing all the tags and tag elements in the XML file.

        """
        tags = []
        tag_elements = self.root_element.findall('.//%s' % tag_element_name)
        for tag_element in tag_elements:
            tag = self._get_tag_path_from_tag_element(tag_element)
            tags.append(tag)
        return tags, tag_elements

    # def _get_elements_by_attribute(self, attribute_name, element_name='node'):
    #     """Gets the elements that have a specific attribute.
    #
    #     Parameters
    #     ----------
    #     attribute_name: str
    #         The name of the attribute associated with the element.
    #     element_name: str
    #         The name of the XML element tag name. The default is 'node'.
    #
    #     Returns
    #     -------
    #     list
    #         A list containing elements that have a specified attribute.
    #
    #     """
    #     tag_elements = self.root_element.xpath('.//%s[@%s]' % (element_name, attribute_name))
    #     return tag_elements

    def _get_elements_by_name(self, element_name='node', parent_element=None):
        """Gets the elements that have a specific element name.

        Parameters
        ----------
        element_name: str
            The name of the element. The default is 'node'.
        parent_element: RestrictedElement
            The parent element. The default is 'None'. If a parent element is specified then only the children of the
            parent will be returned with the given 'element_name'. If not specified the root element will be the parent.

        Returns
        -------
        list
            A list containing elements that have a specific element name.

        """
        if parent_element is None:
            elements = self.root_element.findall('.//%s' % element_name)
        else:
            elements = parent_element.findall('.//%s' % element_name)
        return elements

    def _get_all_child_tags(self, tag_elements=None, element_name='node', exclude_take_value_tags=True):
        """Gets the tag elements that are children of the given nodes

        Parameters
        ----------
        tag_elements: list of nodes
            The list to return all child tags from
        element_name: str
            The name of the XML tag elements. The default is 'node'.
        exclude_take_value_tags: bool
            True if to exclude tags that take values. False, if otherwise. The default is True.

        Returns
        -------
        list
            A list containing the tags that are child nodes.

        """
        child_tags = []
        if tag_elements is None:
            tag_elements = self._get_elements_by_name(element_name)
        for tag_element in tag_elements:
            tag_element_children = self._get_elements_by_name(element_name, tag_element)
            for child_tag_element in tag_element_children:
                tag = self._get_tag_path_from_tag_element(child_tag_element)
                if exclude_take_value_tags and tag[-1] == '#':
                    continue
                child_tags.append(tag)
        return child_tags

    def tag_has_attribute(self, tag, tag_attribute):
        """Checks to see if the tag has a specific attribute.

        Parameters
        ----------
        tag: str
            A tag.
        tag_attribute: str
            A tag attribute.
        Returns
        -------
        bool
            True if the tag has the specified attribute. False, if otherwise.

        """
        if self.dictionaries[tag_attribute].get(tag.lower()):
            return True
        return False

    @staticmethod
    def get_hed_xml_version(hed_xml_file_path):
        """Gets the version number from a HED XML file.

        Parameters
        ----------
        hed_xml_file_path: str
            The path to a HED XML file.
        Returns
        -------
        str
            The version number of the HED XML file.

        """
        tree = parse(hed_xml_file_path)
        root_node = tree.getroot()
        return root_node.attrib[HedDictionary.VERSION_ATTRIBUTE]<|MERGE_RESOLUTION|>--- conflicted
+++ resolved
@@ -431,20 +431,12 @@
         """
         ancestor_tags = []
         parent_tag_name = self._get_parent_tag_name(tag_element)
-<<<<<<< HEAD
-        parent_element = tag_element.find('..')
-        while parent_tag_name:
-            ancestor_tags.append(parent_tag_name)
-            parent_tag_name = self._get_parent_tag_name(parent_element)
-            parent_element = parent_element.find('..')
-=======
         parent_element = self._parent_map[tag_element]
         while parent_tag_name:
             ancestor_tags.append(parent_tag_name)
             parent_tag_name = self._get_parent_tag_name(parent_element)
             if parent_tag_name:
                 parent_element = self._parent_map[parent_element]
->>>>>>> 09bf45aa
         return ancestor_tags
 
     def _get_element_tag_value(self, element, tag_name='name'):
@@ -479,11 +471,7 @@
             The name of the tag element's parent. If there is no parent tag then an empty string is returned.
 
         """
-<<<<<<< HEAD
-        parent_tag_element = tag_element.find('..')
-=======
         parent_tag_element = self._parent_map[tag_element]
->>>>>>> 09bf45aa
         if parent_tag_element is not None:
             return parent_tag_element.findtext('name')
         else:

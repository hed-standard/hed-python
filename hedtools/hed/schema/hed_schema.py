--- conflicted
+++ resolved
@@ -269,24 +269,6 @@
         if self.epilogue != other.epilogue:
             return False
         if self._sections != other._sections:
-<<<<<<< HEAD
-            for section1, section2 in zip(self._sections.values(), other._sections.values()):
-                if section1 != section2:
-                    dict1 = section1
-                    dict2 = section2
-                    if dict1 != dict2:
-                        print(f"DICT {section1._section_key} NOT EQUAL")
-                        key_union = set(list(dict1.keys()) + list(dict2.keys()))
-                        for key in key_union:
-                            if key not in dict1:
-                                print(f"{key} not in dict1")
-                                continue
-                            if key not in dict2:
-                                print(f"{key} not in dict2")
-                                continue
-                            if dict1[key] != dict2[key]:
-                                print(f"{key} doesn't match.  '{dict1[key]}' vs '{dict2[key]}'")
-=======
 #             for section1, section2 in zip(self._sections.values(), other._sections.values()):
 #                 if section1 != section2:
 #                     dict1 = section1.all_names
@@ -303,7 +285,6 @@
 #                                 continue
 #                             if dict1[key] != dict2[key]:
 #                                 print(f"{key} doesn't match.  '{dict1[key]}' vs '{dict2[key]}'")
->>>>>>> d7cb0432
             return False
         return True
 

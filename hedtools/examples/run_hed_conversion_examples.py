--- conflicted
+++ resolved
@@ -20,37 +20,26 @@
     return input_file, error_list
 
 
-<<<<<<< HEAD
 def short_to_long_file(input_file, hed_schema, error_handler=None):
     error_list = input_file.convert_to_long(hed_schema, error_handler)
     input_file.save(include_formatting=True, add_suffix="_test_short_to_long")
     return input_file, error_list
 
-=======
-def long_to_short_string(input_string):
-    tag_formatter = TagFormat(local_hed_file_no_dupe)
-    converted_string, errors = tag_formatter.convert_hed_string_to_short(input_string)
-    return converted_string, errors
-
-
-def short_to_long_file(input_file):
-    tag_formatter = TagFormat(local_hed_file_no_dupe)
-    converted_file, errors = tag_formatter.convert_file_to_long_tags(input_file)
-    converted_file.save(include_formatting=True, add_suffix="_test_short_to_long")
->>>>>>> 45c55d45
-
-
-def short_to_long_string(input_string):
-    tag_formatter = TagFormat(local_hed_file_no_dupe)
-    converted_string, errors = tag_formatter.convert_hed_string_to_long(input_string)
-    return converted_string, errors
+# def long_to_short_string(input_string):
+#     tag_formatter = TagFormat(local_hed_file_no_dupe)
+#     converted_string, errors = tag_formatter.convert_hed_string_to_short(input_string)
+#     return converted_string, errors
+#
+# def short_to_long_string(input_string):
+#     tag_formatter = TagFormat(local_hed_file_no_dupe)
+#     converted_string, errors = tag_formatter.convert_hed_string_to_long(input_string)
+#     return converted_string, errors
 
 
 if __name__ == '__main__':
     example_data_path = 'data'
     hed3_tags_single_sheet = os.path.join(example_data_path, 'hed3_tags_single_sheet.xlsx')
 
-<<<<<<< HEAD
     loaded_schema = load_schema(local_hed_file_no_dupe)
     prefixed_needed_tag_columns = {2: 'Attribute/Informational/Label/', 3: 'Attribute/Informational/Description/'}
     loaded_file = HedFileInput(hed3_tags_single_sheet, tag_columns=[4],
@@ -62,27 +51,15 @@
                               column_prefix_dictionary=prefixed_needed_tag_columns,
                               worksheet_name='LKT Events')
     short_to_long_file(loaded_file, loaded_schema)
-=======
-    prefixed_needed_tag_columns = {2: 'Event/Label/', 3: 'Event/Description/'}
-    inputs = HedFileInput(hed3_tags_single_sheet, tag_columns=[4],
-                          column_prefix_dictionary=prefixed_needed_tag_columns,
-                          worksheet_name='LKT Events')
-    long_to_short_file(inputs)
 
-    inputs = HedFileInput(hed3_tags_single_sheet, tag_columns=[4],
-                          column_prefix_dictionary=prefixed_needed_tag_columns,
-                          worksheet_name='LKT Events')
-    short_to_long_file(inputs)
-
-    inputs = 'Attribute/Sensory/Visual/Color/CSS-color/White-color/White'
-    tag, error = long_to_short_string(inputs)
-    print(f"Tag= {tag}, errors=[{error}]")
-
-    inputs =  'Attribute/Visual/Color/CSS-color/White-color/White'
-    tag, error = long_to_short_string(inputs)
-    print(f"Tag= {tag}, errors=[{error}]")
-
-    inputs =  'White'
-    tag, error = short_to_long_string(inputs)
-    print(f"Tag= {tag}, errors=[{error}]")
->>>>>>> 45c55d45
+    # inputs = 'Attribute/Sensory/Visual/Color/CSS-color/White-color/White'
+    # tag, error = long_to_short_string(inputs)
+    # print(f"Tag= {tag}, errors=[{error}]")
+    #
+    # inputs =  'Attribute/Visual/Color/CSS-color/White-color/White'
+    # tag, error = long_to_short_string(inputs)
+    # print(f"Tag= {tag}, errors=[{error}]")
+    #
+    # inputs =  'White'
+    # tag, error = short_to_long_string(inputs)
+    # print(f"Tag= {tag}, errors=[{error}]")
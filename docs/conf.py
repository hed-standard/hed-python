# Configuration file for the Sphinx documentation builder.
#
# This file only contains a selection of the most common options. For a full
# list see the documentation:
# https://www.sphinx-doc.org/en/master/usage/configuration.html

# -- Path setup --------------------------------------------------------------

# If extensions (or modules to document with autodoc) are in another directory,
# add these directories to sys.path here. If the directory is relative to the
# documentation root, use os.path.abspath to make it absolute, like shown here.
#
import os
import sys
<<<<<<< HEAD
sys.path.insert(0, os.path.abspath('../hedtools/hed/'))
sys.path.insert(0, os.path.abspath('../webtools/hedweb/'))
=======
sys.path.insert(0, os.path.abspath('../../hedtools/hed/'))
sys.path.insert(0, os.path.abspath('../../wedtools/hedweb/'))
>>>>>>> 7794a431

# -- Project information -----------------------------------------------------

project = 'HED python'
copyright = '2021, HED Working Group'
author = 'HED Working Group'

# The full version, including alpha/beta/rc tags
release = '8.0.0'


# -- General configuration ---------------------------------------------------

# Add any Sphinx extension module names here, as strings. They can be
# extensions coming with Sphinx (named 'sphinx.ext.*') or your custom
# ones.
extensions = [
    "myst_parser",
    "sphinx.ext.autodoc",
    "sphinx.ext.autosummary",
    "sphinx.ext.viewcode",
    "sphinx.ext.githubpages",
]

autosummary_generate = True
myst_heading_anchors = 2
myst_enable_extensions = ["deflist"]


# Add any paths that contain templates here, relative to this directory.
templates_path = ['_templates']
html_static_path = ['_static']
source_suffix = ['.rst', '.md']
master_doc = 'index'

# List of patterns, relative to source directory, that match files and
# directories to ignore when looking for source files.
# This pattern also affects html_static_path and html_extra_path.
exclude_patterns = ['_build', '_templates']


# -- Options for HTML output -------------------------------------------------

# The theme to use for HTML and HTML Help pages.  See the documentation for
# a list of builtin themes.
#
html_theme_options = {
    'analytics_id': 'UA-XXXXXXX-1',  #  Provided by Google in your dashboard
    'analytics_anonymize_ip': False,
    'logo_only': False,
    'display_version': True,
    'prev_next_buttons_location': 'bottom',
    'style_external_links': False,
    'vcs_pageview_mode': '',
    'style_nav_header_background': 'white',
    # Toc options
    'collapse_navigation': True,
    'sticky_navigation': True,
    'navigation_depth': 4,
    'includehidden': True,
    'titles_only': False
}
# Add any paths that contain custom static files (such as style sheets) here,
# relative to this directory. They are copied after the builtin static files,
# so a file named "default.css" will overwrite the builtin "default.css".
# html_static_path = ['_static']<|MERGE_RESOLUTION|>--- conflicted
+++ resolved
@@ -1,87 +1,82 @@
-# Configuration file for the Sphinx documentation builder.
-#
-# This file only contains a selection of the most common options. For a full
-# list see the documentation:
-# https://www.sphinx-doc.org/en/master/usage/configuration.html
-
-# -- Path setup --------------------------------------------------------------
-
-# If extensions (or modules to document with autodoc) are in another directory,
-# add these directories to sys.path here. If the directory is relative to the
-# documentation root, use os.path.abspath to make it absolute, like shown here.
-#
-import os
-import sys
-<<<<<<< HEAD
-sys.path.insert(0, os.path.abspath('../hedtools/hed/'))
-sys.path.insert(0, os.path.abspath('../webtools/hedweb/'))
-=======
-sys.path.insert(0, os.path.abspath('../../hedtools/hed/'))
-sys.path.insert(0, os.path.abspath('../../wedtools/hedweb/'))
->>>>>>> 7794a431
-
-# -- Project information -----------------------------------------------------
-
-project = 'HED python'
-copyright = '2021, HED Working Group'
-author = 'HED Working Group'
-
-# The full version, including alpha/beta/rc tags
-release = '8.0.0'
-
-
-# -- General configuration ---------------------------------------------------
-
-# Add any Sphinx extension module names here, as strings. They can be
-# extensions coming with Sphinx (named 'sphinx.ext.*') or your custom
-# ones.
-extensions = [
-    "myst_parser",
-    "sphinx.ext.autodoc",
-    "sphinx.ext.autosummary",
-    "sphinx.ext.viewcode",
-    "sphinx.ext.githubpages",
-]
-
-autosummary_generate = True
-myst_heading_anchors = 2
-myst_enable_extensions = ["deflist"]
-
-
-# Add any paths that contain templates here, relative to this directory.
-templates_path = ['_templates']
-html_static_path = ['_static']
-source_suffix = ['.rst', '.md']
-master_doc = 'index'
-
-# List of patterns, relative to source directory, that match files and
-# directories to ignore when looking for source files.
-# This pattern also affects html_static_path and html_extra_path.
-exclude_patterns = ['_build', '_templates']
-
-
-# -- Options for HTML output -------------------------------------------------
-
-# The theme to use for HTML and HTML Help pages.  See the documentation for
-# a list of builtin themes.
-#
-html_theme_options = {
-    'analytics_id': 'UA-XXXXXXX-1',  #  Provided by Google in your dashboard
-    'analytics_anonymize_ip': False,
-    'logo_only': False,
-    'display_version': True,
-    'prev_next_buttons_location': 'bottom',
-    'style_external_links': False,
-    'vcs_pageview_mode': '',
-    'style_nav_header_background': 'white',
-    # Toc options
-    'collapse_navigation': True,
-    'sticky_navigation': True,
-    'navigation_depth': 4,
-    'includehidden': True,
-    'titles_only': False
-}
-# Add any paths that contain custom static files (such as style sheets) here,
-# relative to this directory. They are copied after the builtin static files,
-# so a file named "default.css" will overwrite the builtin "default.css".
+# Configuration file for the Sphinx documentation builder.
+#
+# This file only contains a selection of the most common options. For a full
+# list see the documentation:
+# https://www.sphinx-doc.org/en/master/usage/configuration.html
+
+# -- Path setup --------------------------------------------------------------
+
+# If extensions (or modules to document with autodoc) are in another directory,
+# add these directories to sys.path here. If the directory is relative to the
+# documentation root, use os.path.abspath to make it absolute, like shown here.
+#
+import os
+import sys
+sys.path.insert(0, os.path.abspath('../../hedtools/hed/'))
+sys.path.insert(0, os.path.abspath('../../wedtools/hedweb/'))
+
+# -- Project information -----------------------------------------------------
+
+project = 'HED python'
+copyright = '2021, HED Working Group'
+author = 'HED Working Group'
+
+# The full version, including alpha/beta/rc tags
+release = '8.0.0'
+
+
+# -- General configuration ---------------------------------------------------
+
+# Add any Sphinx extension module names here, as strings. They can be
+# extensions coming with Sphinx (named 'sphinx.ext.*') or your custom
+# ones.
+extensions = [
+    "myst_parser",
+    "sphinx.ext.autodoc",
+    "sphinx.ext.autosummary",
+    "sphinx.ext.viewcode",
+    "sphinx.ext.githubpages",
+]
+
+autosummary_generate = True
+myst_heading_anchors = 2
+myst_enable_extensions = ["deflist"]
+
+
+# Add any paths that contain templates here, relative to this directory.
+templates_path = ['_templates']
+html_static_path = ['_static']
+source_suffix = ['.rst', '.md']
+master_doc = 'index'
+
+# List of patterns, relative to source directory, that match files and
+# directories to ignore when looking for source files.
+# This pattern also affects html_static_path and html_extra_path.
+exclude_patterns = ['_build', '_templates']
+
+
+# -- Options for HTML output -------------------------------------------------
+
+# The theme to use for HTML and HTML Help pages.  See the documentation for
+# a list of builtin themes.
+#
+html_theme_options = {
+    'analytics_id': 'UA-XXXXXXX-1',  #  Provided by Google in your dashboard
+    'analytics_anonymize_ip': False,
+    'logo_only': False,
+    'display_version': True,
+    'prev_next_buttons_location': 'bottom',
+    'style_external_links': False,
+    'vcs_pageview_mode': '',
+    'style_nav_header_background': 'white',
+    # Toc options
+    'collapse_navigation': True,
+    'sticky_navigation': True,
+    'navigation_depth': 4,
+    'includehidden': True,
+    'titles_only': False
+}
+# Add any paths that contain custom static files (such as style sheets) here,
+# relative to this directory. They are copied after the builtin static files,
+# so a file named "default.css" will overwrite the builtin "default.css".
 # html_static_path = ['_static']
import unittest
import os
from io import StringIO
from unittest import mock

<<<<<<< HEAD
from hed.tools import BidsTabularDictionary, get_file_list, HedLogger, report_diffs
=======
from hed.tools import BidsTabularDictionary, HedLogger, report_diffs
from hed.tools.util import get_file_list
>>>>>>> b7b8f908


class Test(unittest.TestCase):
    @classmethod
    def setUpClass(cls):
        bids_base_dir = os.path.join(os.path.dirname(os.path.realpath(__file__)), '../../data/bids/eeg_ds003654s_hed')
        cls.file_list = get_file_list(bids_base_dir, name_suffix="_events",
                                      extensions=['.tsv'], exclude_dirs=['stimuli'])
        cls.bids_base_dir = bids_base_dir

    def test_report_tsv_diffs(self):
        dict1 = BidsTabularDictionary("Bids1", self.file_list, entities=('sub', 'run'))
        dict2 = BidsTabularDictionary("Bids2", self.file_list, entities=('sub', 'run'))
        logger = HedLogger()
        self.assertEqual(6, len(dict1.key_list),
                         "BidsTabularDictionary should have correct number of entries when key okay")
        self.assertFalse(logger.log, "report_diffs the logger is empty before report is called")
        with mock.patch('sys.stdout', new=StringIO()) as fake_out1:
            self.assertIsInstance(fake_out1, StringIO, "Mock creates a StringIO")
            report_diffs(dict1, dict2, logger)
        self.assertTrue(logger.log, "report_diffs the logger is empty before report is called")


if __name__ == '__main__':
    unittest.main()
<|MERGE_RESOLUTION|>--- conflicted
+++ resolved
@@ -1,36 +1,30 @@
-import unittest
-import os
-from io import StringIO
-from unittest import mock
-
-<<<<<<< HEAD
-from hed.tools import BidsTabularDictionary, get_file_list, HedLogger, report_diffs
-=======
-from hed.tools import BidsTabularDictionary, HedLogger, report_diffs
-from hed.tools.util import get_file_list
->>>>>>> b7b8f908
-
-
-class Test(unittest.TestCase):
-    @classmethod
-    def setUpClass(cls):
-        bids_base_dir = os.path.join(os.path.dirname(os.path.realpath(__file__)), '../../data/bids/eeg_ds003654s_hed')
-        cls.file_list = get_file_list(bids_base_dir, name_suffix="_events",
-                                      extensions=['.tsv'], exclude_dirs=['stimuli'])
-        cls.bids_base_dir = bids_base_dir
-
-    def test_report_tsv_diffs(self):
-        dict1 = BidsTabularDictionary("Bids1", self.file_list, entities=('sub', 'run'))
-        dict2 = BidsTabularDictionary("Bids2", self.file_list, entities=('sub', 'run'))
-        logger = HedLogger()
-        self.assertEqual(6, len(dict1.key_list),
-                         "BidsTabularDictionary should have correct number of entries when key okay")
-        self.assertFalse(logger.log, "report_diffs the logger is empty before report is called")
-        with mock.patch('sys.stdout', new=StringIO()) as fake_out1:
-            self.assertIsInstance(fake_out1, StringIO, "Mock creates a StringIO")
-            report_diffs(dict1, dict2, logger)
-        self.assertTrue(logger.log, "report_diffs the logger is empty before report is called")
-
-
-if __name__ == '__main__':
-    unittest.main()
+import unittest
+import os
+from io import StringIO
+from unittest import mock
+from hed.tools import BidsTabularDictionary, get_file_list, HedLogger, report_diffs
+
+
+class Test(unittest.TestCase):
+    @classmethod
+    def setUpClass(cls):
+        bids_base_dir = os.path.join(os.path.dirname(os.path.realpath(__file__)), '../../data/bids/eeg_ds003654s_hed')
+        cls.file_list = get_file_list(bids_base_dir, name_suffix="_events",
+                                      extensions=['.tsv'], exclude_dirs=['stimuli'])
+        cls.bids_base_dir = bids_base_dir
+
+    def test_report_tsv_diffs(self):
+        dict1 = BidsTabularDictionary("Bids1", self.file_list, entities=('sub', 'run'))
+        dict2 = BidsTabularDictionary("Bids2", self.file_list, entities=('sub', 'run'))
+        logger = HedLogger()
+        self.assertEqual(6, len(dict1.key_list),
+                         "BidsTabularDictionary should have correct number of entries when key okay")
+        self.assertFalse(logger.log, "report_diffs the logger is empty before report is called")
+        with mock.patch('sys.stdout', new=StringIO()) as fake_out1:
+            self.assertIsInstance(fake_out1, StringIO, "Mock creates a StringIO")
+            report_diffs(dict1, dict2, logger)
+        self.assertTrue(logger.log, "report_diffs the logger is empty before report is called")
+
+
+if __name__ == '__main__':
+    unittest.main()
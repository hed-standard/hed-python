--- conflicted
+++ resolved
@@ -3,7 +3,7 @@
 import io
 
 from hed.errors import HedFileError
-from hed.models import TabularInput, SpreadsheetInput, model_constants, Sidecar
+from hed.models import TabularInput, SpreadsheetInput,  Sidecar
 import shutil
 from hed import schema
 import pandas as pd
@@ -209,9 +209,6 @@
         hed_input = TabularInput(events_path, sidecar=sidecar_path)
         self.assertTrue(hed_input.dataframe_a.loc[1, 'Value'] == 'n/a')
 
-<<<<<<< HEAD
-    
-=======
     def test_to_excel_workbook(self):
         excel_book = SpreadsheetInput(self.default_test_file_name, worksheet_name="LKT 8HED3",
                                       tag_columns=["HED tags"])
@@ -261,6 +258,5 @@
         self.assertTrue(excel_book.dataframe_a.equals(reloaded_df.dataframe_a))
 
 
->>>>>>> 57ac1f47
 if __name__ == '__main__':
     unittest.main()
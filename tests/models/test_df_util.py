import unittest
import pandas as pd


from hed import load_schema_version
from hed.models.df_util import shrink_defs, expand_defs, convert_to_form
from hed import DefinitionDict


class TestShrinkDefs(unittest.TestCase):
    def setUp(self):
        self.schema = load_schema_version()

    def test_shrink_defs_normal(self):
        df = pd.DataFrame({"column1": ["(Def-expand/TestDefNormal,(Action/TestDef1/2471,Action/TestDef2)),Event/SomeEvent"]})
        expected_df = pd.DataFrame({"column1": ["Def/TestDefNormal,Event/SomeEvent"]})
        result = shrink_defs(df, self.schema, ['column1'])
        pd.testing.assert_frame_equal(result, expected_df)

    def test_shrink_defs_placeholder(self):
        df = pd.DataFrame({"column1": ["(Def-expand/TestDefPlaceholder/123,(Action/TestDef1/123,Action/TestDef2)),Item/SomeItem"]})
        expected_df = pd.DataFrame({"column1": ["Def/TestDefPlaceholder/123,Item/SomeItem"]})
        result = shrink_defs(df, self.schema, ['column1'])
        pd.testing.assert_frame_equal(result, expected_df)

    def test_shrink_defs_no_matching_tags(self):
        df = pd.DataFrame({"column1": ["(Event/SomeEvent, Item/SomeItem,Age/25)"]})
        expected_df = pd.DataFrame({"column1": ["(Event/SomeEvent, Item/SomeItem,Age/25)"]})
        result = shrink_defs(df, self.schema, ['column1'])
        pd.testing.assert_frame_equal(result, expected_df)

    def test_shrink_defs_multiple_columns(self):
        df = pd.DataFrame({"column1": ["(Def-expand/TestDefNormal,(Action/TestDef1/2471,Action/TestDef2)),Event/SomeEvent"],
                           "column2": ["(Def-expand/TestDefPlaceholder/123,(Action/TestDef1/123,Action/TestDef2)),Item/SomeItem"]})
        expected_df = pd.DataFrame({"column1": ["Def/TestDefNormal,Event/SomeEvent"],
                                     "column2": ["Def/TestDefPlaceholder/123,Item/SomeItem"]})
        result = shrink_defs(df, self.schema, ['column1', 'column2'])
        pd.testing.assert_frame_equal(result, expected_df)

    def test_shrink_defs_multiple_defs_same_line(self):
        df = pd.DataFrame({"column1": ["(Def-expand/TestDefNormal,(Action/TestDef1/2471,Action/TestDef2)),(Def-expand/TestDefPlaceholder/123,(Action/TestDef1/123,Action/TestDef2)),Age/30"]})
        expected_df = pd.DataFrame({"column1": ["Def/TestDefNormal,Def/TestDefPlaceholder/123,Age/30"]})
        result = shrink_defs(df, self.schema, ['column1'])
        pd.testing.assert_frame_equal(result, expected_df)

    def test_shrink_defs_mixed_tags(self):
        df = pd.DataFrame({"column1": [
            "(Def-expand/TestDefNormal,(Action/TestDef1/2471,Action/TestDef2)),Event/SomeEvent,(Def-expand/TestDefPlaceholder/123,(Action/TestDef1/123,Action/TestDef2)),Item/SomeItem,Age/25"]})
        expected_df = pd.DataFrame(
            {"column1": ["Def/TestDefNormal,Event/SomeEvent,Def/TestDefPlaceholder/123,Item/SomeItem,Age/25"]})
        result = shrink_defs(df, self.schema, ['column1'])
        pd.testing.assert_frame_equal(result, expected_df)

    def test_shrink_defs_series_normal(self):
        series = pd.Series(["(Def-expand/TestDefNormal,(Action/TestDef1/2471,Action/TestDef2)),Event/SomeEvent"])
        expected_series = pd.Series(["Def/TestDefNormal,Event/SomeEvent"])
        result = shrink_defs(series, self.schema, None)
        pd.testing.assert_series_equal(result, expected_series)

    def test_shrink_defs_series_placeholder(self):
        series = pd.Series(["(Def-expand/TestDefPlaceholder/123,(Action/TestDef1/123,Action/TestDef2)),Item/SomeItem"])
        expected_series = pd.Series(["Def/TestDefPlaceholder/123,Item/SomeItem"])
        result = shrink_defs(series, self.schema, None)
        pd.testing.assert_series_equal(result, expected_series)


class TestExpandDefs(unittest.TestCase):
    def setUp(self):
        self.schema = load_schema_version()
        self.def_dict = DefinitionDict(["(Definition/TestDefNormal,(Action/TestDef1/2471,Action/TestDef2))",
                                       "(Definition/TestDefPlaceholder/#,(Action/TestDef1/#,Action/TestDef2))"],
                                       hed_schema=self.schema)

    def test_expand_defs_normal(self):
        df = pd.DataFrame({"column1": ["Def/TestDefNormal,Event/SomeEvent"]})
        expected_df = pd.DataFrame(
            {"column1": ["(Def-expand/TestDefNormal,(Action/TestDef1/2471,Action/TestDef2)),Event/SomeEvent"]})
        result = expand_defs(df, self.schema, self.def_dict, ['column1'])
        pd.testing.assert_frame_equal(result, expected_df)

    def test_expand_defs_placeholder(self):
        df = pd.DataFrame({"column1": ["Def/TestDefPlaceholder/123,Item/SomeItem"]})
        expected_df = pd.DataFrame({"column1": [
            "(Def-expand/TestDefPlaceholder/123,(Action/TestDef1/123,Action/TestDef2)),Item/SomeItem"]})
        result = expand_defs(df, self.schema, self.def_dict, ['column1'])
        pd.testing.assert_frame_equal(result, expected_df)

    def test_expand_defs_no_matching_tags(self):
        df = pd.DataFrame({"column1": ["(Event/SomeEvent,Item/SomeItem,Age/25)"]})
        expected_df = pd.DataFrame({"column1": ["(Event/SomeEvent,Item/SomeItem,Age/25)"]})
        result = expand_defs(df, self.schema, self.def_dict, ['column1'])
        pd.testing.assert_frame_equal(result, expected_df)

    def test_expand_defs_multiple_columns(self):
        df = pd.DataFrame({"column1": ["Def/TestDefNormal,Event/SomeEvent"],
                           "column2": ["Def/TestDefPlaceholder/123,Item/SomeItem"]})
        expected_df = pd.DataFrame(
            {"column1": ["(Def-expand/TestDefNormal,(Action/TestDef1/2471,Action/TestDef2)),Event/SomeEvent"],
             "column2": [
                 "(Def-expand/TestDefPlaceholder/123,(Action/TestDef1/123,Action/TestDef2)),Item/SomeItem"]})
        result = expand_defs(df, self.schema, self.def_dict, ['column1', 'column2'])
        pd.testing.assert_frame_equal(result, expected_df)

    def test_expand_defs_series_normal(self):
        series = pd.Series(["Def/TestDefNormal,Event/SomeEvent"])
        expected_series = pd.Series(["(Def-expand/TestDefNormal,(Action/TestDef1/2471,Action/TestDef2)),Event/SomeEvent"])
        result = expand_defs(series, self.schema, self.def_dict, None)
        pd.testing.assert_series_equal(result, expected_series)

    def test_expand_defs_series_placeholder(self):
        series = pd.Series(["Def/TestDefPlaceholder/123,Item/SomeItem"])
        expected_series = pd.Series(["(Def-expand/TestDefPlaceholder/123,(Action/TestDef1/123,Action/TestDef2)),Item/SomeItem"])
        result = expand_defs(series, self.schema, self.def_dict, None)
<<<<<<< HEAD
# <<<<<<< HEAD
#         pd.testing.assert_series_equal(result, expected_series)
# 
# 
# class TestConvertToForm(unittest.TestCase):
#     def setUp(self):
#         self.schema = load_schema_version()
# 
#     def test_convert_to_form_short_tags(self):
#         df = pd.DataFrame({"column1": ["Property/Sensory-property/Sensory-attribute/Visual-attribute/Color/CSS-color/White-color/Azure,Action/Perceive/See"]})
#         expected_df = pd.DataFrame({"column1": ["Azure,See"]})
#         result = convert_to_form(df, self.schema, "short_tag", ['column1'])
#         pd.testing.assert_frame_equal(result, expected_df)
# 
#     def test_convert_to_form_long_tags(self):
#         df = pd.DataFrame({"column1": ["CSS-color/White-color/Azure,Action/Perceive/See"]})
#         expected_df = pd.DataFrame({"column1": ["Property/Sensory-property/Sensory-attribute/Visual-attribute/Color/CSS-color/White-color/Azure,Action/Perceive/See"]})
#         result = convert_to_form(df, self.schema, "long_tag", ['column1'])
#         pd.testing.assert_frame_equal(result, expected_df)
# 
#     def test_convert_to_form_series_short_tags(self):
#         series = pd.Series(["Property/Sensory-property/Sensory-attribute/Visual-attribute/Color/CSS-color/White-color/Azure,Action/Perceive/See"])
#         expected_series = pd.Series(["Azure,See"])
#         result = convert_to_form(series, self.schema, "short_tag")
#         pd.testing.assert_series_equal(result, expected_series)
# 
#     def test_convert_to_form_series_long_tags(self):
#         series = pd.Series(["CSS-color/White-color/Azure,Action/Perceive/See"])
#         expected_series = pd.Series(["Property/Sensory-property/Sensory-attribute/Visual-attribute/Color/CSS-color/White-color/Azure,Action/Perceive/See"])
#         result = convert_to_form(series, self.schema, "long_tag")
#         pd.testing.assert_series_equal(result, expected_series)
# 
#     def test_convert_to_form_multiple_tags_short(self):
#         df = pd.DataFrame({"column1": ["Visual-attribute/Color/CSS-color/White-color/Azure,Biological-item/Anatomical-item/Body-part/Head/Face/Nose,Spatiotemporal-value/Rate-of-change/Acceleration/4.5 m-per-s^2"]})
#         expected_df = pd.DataFrame({"column1": ["Azure,Nose,Acceleration/4.5 m-per-s^2"]})
#         result = convert_to_form(df, self.schema, "short_tag", ['column1'])
#         pd.testing.assert_frame_equal(result, expected_df)
# 
#     def test_convert_to_form_multiple_tags_long(self):
#         df = pd.DataFrame({"column1": ["CSS-color/White-color/Azure,Anatomical-item/Body-part/Head/Face/Nose,Rate-of-change/Acceleration/4.5 m-per-s^2"]})
#         expected_df = pd.DataFrame({"column1": ["Property/Sensory-property/Sensory-attribute/Visual-attribute/Color/CSS-color/White-color/Azure,Item/Biological-item/Anatomical-item/Body-part/Head/Face/Nose,Property/Data-property/Data-value/Spatiotemporal-value/Rate-of-change/Acceleration/4.5 m-per-s^2"]})
#         result = convert_to_form(df, self.schema, "long_tag", ['column1'])
#         pd.testing.assert_frame_equal(result, expected_df)
# =======
        pd.testing.assert_series_equal(result, expected_series)
# >>>>>>> 5bab6c620505fd4e97629d846a7abfbe68dc150a
=======
        pd.testing.assert_series_equal(result, expected_series)


class TestConvertToForm(unittest.TestCase):
    def setUp(self):
        self.schema = load_schema_version()

    def test_convert_to_form_short_tags(self):
        df = pd.DataFrame({"column1": ["Property/Sensory-property/Sensory-attribute/Visual-attribute/Color/CSS-color/White-color/Azure,Action/Perceive/See"]})
        expected_df = pd.DataFrame({"column1": ["Azure,See"]})
        result = convert_to_form(df, self.schema, "short_tag", ['column1'])
        pd.testing.assert_frame_equal(result, expected_df)

    def test_convert_to_form_long_tags(self):
        df = pd.DataFrame({"column1": ["CSS-color/White-color/Azure,Action/Perceive/See"]})
        expected_df = pd.DataFrame({"column1": ["Property/Sensory-property/Sensory-attribute/Visual-attribute/Color/CSS-color/White-color/Azure,Action/Perceive/See"]})
        result = convert_to_form(df, self.schema, "long_tag", ['column1'])
        pd.testing.assert_frame_equal(result, expected_df)

    def test_convert_to_form_series_short_tags(self):
        series = pd.Series(["Property/Sensory-property/Sensory-attribute/Visual-attribute/Color/CSS-color/White-color/Azure,Action/Perceive/See"])
        expected_series = pd.Series(["Azure,See"])
        result = convert_to_form(series, self.schema, "short_tag")
        pd.testing.assert_series_equal(result, expected_series)

    def test_convert_to_form_series_long_tags(self):
        series = pd.Series(["CSS-color/White-color/Azure,Action/Perceive/See"])
        expected_series = pd.Series(["Property/Sensory-property/Sensory-attribute/Visual-attribute/Color/CSS-color/White-color/Azure,Action/Perceive/See"])
        result = convert_to_form(series, self.schema, "long_tag")
        pd.testing.assert_series_equal(result, expected_series)

    def test_convert_to_form_multiple_tags_short(self):
        df = pd.DataFrame({"column1": ["Visual-attribute/Color/CSS-color/White-color/Azure,Biological-item/Anatomical-item/Body-part/Head/Face/Nose,Spatiotemporal-value/Rate-of-change/Acceleration/4.5 m-per-s^2"]})
        expected_df = pd.DataFrame({"column1": ["Azure,Nose,Acceleration/4.5 m-per-s^2"]})
        result = convert_to_form(df, self.schema, "short_tag", ['column1'])
        pd.testing.assert_frame_equal(result, expected_df)

    def test_convert_to_form_multiple_tags_long(self):
        df = pd.DataFrame({"column1": ["CSS-color/White-color/Azure,Anatomical-item/Body-part/Head/Face/Nose,Rate-of-change/Acceleration/4.5 m-per-s^2"]})
        expected_df = pd.DataFrame({"column1": ["Property/Sensory-property/Sensory-attribute/Visual-attribute/Color/CSS-color/White-color/Azure,Item/Biological-item/Anatomical-item/Body-part/Head/Face/Nose,Property/Data-property/Data-value/Spatiotemporal-value/Rate-of-change/Acceleration/4.5 m-per-s^2"]})
        result = convert_to_form(df, self.schema, "long_tag", ['column1'])
        pd.testing.assert_frame_equal(result, expected_df)
>>>>>>> 9ede71bc
<|MERGE_RESOLUTION|>--- conflicted
+++ resolved
@@ -111,54 +111,6 @@
         series = pd.Series(["Def/TestDefPlaceholder/123,Item/SomeItem"])
         expected_series = pd.Series(["(Def-expand/TestDefPlaceholder/123,(Action/TestDef1/123,Action/TestDef2)),Item/SomeItem"])
         result = expand_defs(series, self.schema, self.def_dict, None)
-<<<<<<< HEAD
-# <<<<<<< HEAD
-#         pd.testing.assert_series_equal(result, expected_series)
-# 
-# 
-# class TestConvertToForm(unittest.TestCase):
-#     def setUp(self):
-#         self.schema = load_schema_version()
-# 
-#     def test_convert_to_form_short_tags(self):
-#         df = pd.DataFrame({"column1": ["Property/Sensory-property/Sensory-attribute/Visual-attribute/Color/CSS-color/White-color/Azure,Action/Perceive/See"]})
-#         expected_df = pd.DataFrame({"column1": ["Azure,See"]})
-#         result = convert_to_form(df, self.schema, "short_tag", ['column1'])
-#         pd.testing.assert_frame_equal(result, expected_df)
-# 
-#     def test_convert_to_form_long_tags(self):
-#         df = pd.DataFrame({"column1": ["CSS-color/White-color/Azure,Action/Perceive/See"]})
-#         expected_df = pd.DataFrame({"column1": ["Property/Sensory-property/Sensory-attribute/Visual-attribute/Color/CSS-color/White-color/Azure,Action/Perceive/See"]})
-#         result = convert_to_form(df, self.schema, "long_tag", ['column1'])
-#         pd.testing.assert_frame_equal(result, expected_df)
-# 
-#     def test_convert_to_form_series_short_tags(self):
-#         series = pd.Series(["Property/Sensory-property/Sensory-attribute/Visual-attribute/Color/CSS-color/White-color/Azure,Action/Perceive/See"])
-#         expected_series = pd.Series(["Azure,See"])
-#         result = convert_to_form(series, self.schema, "short_tag")
-#         pd.testing.assert_series_equal(result, expected_series)
-# 
-#     def test_convert_to_form_series_long_tags(self):
-#         series = pd.Series(["CSS-color/White-color/Azure,Action/Perceive/See"])
-#         expected_series = pd.Series(["Property/Sensory-property/Sensory-attribute/Visual-attribute/Color/CSS-color/White-color/Azure,Action/Perceive/See"])
-#         result = convert_to_form(series, self.schema, "long_tag")
-#         pd.testing.assert_series_equal(result, expected_series)
-# 
-#     def test_convert_to_form_multiple_tags_short(self):
-#         df = pd.DataFrame({"column1": ["Visual-attribute/Color/CSS-color/White-color/Azure,Biological-item/Anatomical-item/Body-part/Head/Face/Nose,Spatiotemporal-value/Rate-of-change/Acceleration/4.5 m-per-s^2"]})
-#         expected_df = pd.DataFrame({"column1": ["Azure,Nose,Acceleration/4.5 m-per-s^2"]})
-#         result = convert_to_form(df, self.schema, "short_tag", ['column1'])
-#         pd.testing.assert_frame_equal(result, expected_df)
-# 
-#     def test_convert_to_form_multiple_tags_long(self):
-#         df = pd.DataFrame({"column1": ["CSS-color/White-color/Azure,Anatomical-item/Body-part/Head/Face/Nose,Rate-of-change/Acceleration/4.5 m-per-s^2"]})
-#         expected_df = pd.DataFrame({"column1": ["Property/Sensory-property/Sensory-attribute/Visual-attribute/Color/CSS-color/White-color/Azure,Item/Biological-item/Anatomical-item/Body-part/Head/Face/Nose,Property/Data-property/Data-value/Spatiotemporal-value/Rate-of-change/Acceleration/4.5 m-per-s^2"]})
-#         result = convert_to_form(df, self.schema, "long_tag", ['column1'])
-#         pd.testing.assert_frame_equal(result, expected_df)
-# =======
-        pd.testing.assert_series_equal(result, expected_series)
-# >>>>>>> 5bab6c620505fd4e97629d846a7abfbe68dc150a
-=======
         pd.testing.assert_series_equal(result, expected_series)
 
 
@@ -200,5 +152,4 @@
         df = pd.DataFrame({"column1": ["CSS-color/White-color/Azure,Anatomical-item/Body-part/Head/Face/Nose,Rate-of-change/Acceleration/4.5 m-per-s^2"]})
         expected_df = pd.DataFrame({"column1": ["Property/Sensory-property/Sensory-attribute/Visual-attribute/Color/CSS-color/White-color/Azure,Item/Biological-item/Anatomical-item/Body-part/Head/Face/Nose,Property/Data-property/Data-value/Spatiotemporal-value/Rate-of-change/Acceleration/4.5 m-per-s^2"]})
         result = convert_to_form(df, self.schema, "long_tag", ['column1'])
-        pd.testing.assert_frame_equal(result, expected_df)
->>>>>>> 9ede71bc
+        pd.testing.assert_frame_equal(result, expected_df)
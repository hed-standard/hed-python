--- conflicted
+++ resolved
@@ -64,14 +64,12 @@
 may also be used for contributions.
 Usually these updates should be made to the `develop` branch, not the `master`.
 
-<<<<<<< HEAD
-=======
 #### Local Settings Storage
 Cached Schemas by default are stored in "home/.hedtools/" 
 Location of "home" directory varies by OS.
 
 Use hed.schema.set_cache_directory to change the location.
->>>>>>> 70f8608a
+The HED cache can be shared across processes.
 
 ### Other links of interest
 
